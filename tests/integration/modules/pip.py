--- conflicted
+++ resolved
@@ -41,33 +41,31 @@
             os.makedirs(self.pip_temp)
         os.environ['PIP_SOURCE_DIR'] = os.environ['PIP_BUILD_DIR'] = ''
 
-<<<<<<< HEAD
-    def pip_successful_install(self, target, expect=('flake8', 'pep8',)):
-        '''
-        isolate regex for extracting `successful install` message from pip
-        '''
-
-        expect = set(expect)
-        expect_str = '|'.join(expect)
-
-        success = re.search(
-            r'^.*Successfully installed\s([^\n]+)(?:Clean.*)?',
-            target,
-            re.M | re.S)
-
-        success_for = re.findall(
-            r'({0})(?:-(?:[\d\.-]))?'.format(expect_str),
-            success.groups()[0]
-        ) if success else []
-
-        return expect.issubset(set(success_for))
-=======
     def _check_download_error(self, ret):
         '''
         Checks to see if a download error looks transitory
         '''
         return any(w in ret for w in ['URLError'])
->>>>>>> e4c5d0bf
+
+    def pip_successful_install(self, target, expect=('flake8', 'pep8',)):
+        '''
+        isolate regex for extracting `successful install` message from pip
+        '''
+
+        expect = set(expect)
+        expect_str = '|'.join(expect)
+
+        success = re.search(
+            r'^.*Successfully installed\s([^\n]+)(?:Clean.*)?',
+            target,
+            re.M | re.S)
+
+        success_for = re.findall(
+            r'({0})(?:-(?:[\d\.-]))?'.format(expect_str),
+            success.groups()[0]
+        ) if success else []
+
+        return expect.issubset(set(success_for))
 
     def test_issue_2087_missing_pip(self):
         # Let's create the testing virtualenv
