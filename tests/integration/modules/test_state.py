# -*- coding: utf-8 -*-

# Import Python libs
from __future__ import absolute_import, print_function, unicode_literals
import logging
import os
import shutil
import sys
import tempfile
import textwrap
import threading
import time

# Import Salt Testing libs
from tests.support.case import ModuleCase
from tests.support.helpers import with_tempdir
from tests.support.unit import skipIf
from tests.support.paths import BASE_FILES, TMP, TMP_PILLAR_TREE
from tests.support.mixins import SaltReturnAssertsMixin

# Import Salt libs
import salt.utils.atomicfile
import salt.utils.files
import salt.utils.path
import salt.utils.platform
import salt.utils.stringutils
from salt.modules.virtualenv_mod import KNOWN_BINARY_NAMES

# Import 3rd-party libs
from salt.ext import six

log = logging.getLogger(__name__)


DEFAULT_ENDING = salt.utils.stringutils.to_bytes(os.linesep)


def trim_line_end(line):
    '''
    Remove CRLF or LF from the end of line.
    '''
    if line[-2:] == salt.utils.stringutils.to_bytes('\r\n'):
        return line[:-2]
    elif line[-1:] == salt.utils.stringutils.to_bytes('\n'):
        return line[:-1]
    raise Exception("Invalid line ending")


def reline(source, dest, force=False, ending=DEFAULT_ENDING):
    '''
    Normalize the line endings of a file.
    '''
    fp, tmp = tempfile.mkstemp()
    os.close(fp)
    with salt.utils.files.fopen(tmp, 'wb') as tmp_fd:
        with salt.utils.files.fopen(source, 'rb') as fd:
            lines = fd.readlines()
            for line in lines:
                line_noend = trim_line_end(line)
                tmp_fd.write(line_noend + ending)
    if os.path.exists(dest) and force:
        os.remove(dest)
    os.rename(tmp, dest)


class StateModuleTest(ModuleCase, SaltReturnAssertsMixin):
    '''
    Validate the state module
    '''

    maxDiff = None

<<<<<<< HEAD
    def setUp(self):
        super(StateModuleTest, self).setUp()
        destpath = os.path.join(FILES, 'file', 'base', 'testappend', 'firstif')
        destpath = os.path.join(FILES, 'file', 'base', 'testappend', 'secondif')
        sls = self.run_function('saltutil.sync_modules')
        assert isinstance(sls, list)
=======
    @classmethod
    def setUpClass(cls):
        def _reline(path, ending=DEFAULT_ENDING):
            '''
            Normalize the line endings of a file.
            '''
            with salt.utils.files.fopen(path, 'rb') as fhr:
                lines = fhr.read().splitlines()
            with salt.utils.atomicfile.atomic_open(path, 'wb') as fhw:
                for line in lines:
                    fhw.write(line + ending)

        destpath = os.path.join(BASE_FILES, 'testappend', 'firstif')
        _reline(destpath)
        destpath = os.path.join(BASE_FILES, 'testappend', 'secondif')
        _reline(destpath)
>>>>>>> d0c68df8

    def test_show_highstate(self):
        '''
        state.show_highstate
        '''
        high = self.run_function('state.show_highstate')
        destpath = os.path.join(TMP, 'testfile')
        self.assertTrue(isinstance(high, dict))
        self.assertTrue(destpath in high)
        self.assertEqual(high[destpath]['__env__'], 'base')

    def test_show_lowstate(self):
        '''
        state.show_lowstate
        '''
        low = self.run_function('state.show_lowstate')
        self.assertTrue(isinstance(low, list))
        self.assertTrue(isinstance(low[0], dict))

    def test_show_states(self):
        '''
        state.show_states
        '''
        states = self.run_function('state.show_states')
        self.assertTrue(isinstance(states, list))
        self.assertTrue(isinstance(states[0], six.string_types))

        states = self.run_function('state.show_states', sorted=False)
        self.assertTrue(isinstance(states, list))
        self.assertTrue(isinstance(states[0], six.string_types))

    def test_catch_recurse(self):
        '''
        state.show_sls used to catch a recursive ref
        '''
        err = self.run_function('state.sls', mods='recurse_fail')
        self.assertIn('recursive', err[0])

    def test_no_recurse(self):
        '''
        verify that a sls structure is NOT a recursive ref
        '''
        sls = self.run_function('state.show_sls', mods='recurse_ok')
        self.assertIn('snmpd', sls)

    def test_no_recurse_two(self):
        '''
        verify that a sls structure is NOT a recursive ref
        '''
        sls = self.run_function('state.show_sls', mods='recurse_ok_two')
        self.assertIn('/etc/nagios/nrpe.cfg', sls)

    def test_running_dictionary_consistency(self):
        '''
        Test the structure of the running dictionary so we don't change it
        without deprecating/documenting the change
        '''
        running_dict_fields = [
            '__id__',
            '__run_num__',
            '__sls__',
            'changes',
            'comment',
            'duration',
            'name',
            'result',
            'start_time',
        ]

        sls = self.run_function('state.single',
                fun='test.succeed_with_changes',
                name='gndn')

        for state, ret in sls.items():
            for field in running_dict_fields:
                self.assertIn(field, ret)

    def test_running_dictionary_key_sls(self):
        '''
        Ensure the __sls__ key is either null or a string
        '''
        sls1 = self.run_function('state.single',
                fun='test.succeed_with_changes',
                name='gndn')

        sls2 = self.run_function('state.sls', mods='gndn')

        for state, ret in sls1.items():
            self.assertTrue(isinstance(ret['__sls__'], type(None)))

        for state, ret in sls2.items():
            self.assertTrue(isinstance(ret['__sls__'], six.string_types))

    def _remove_request_cache_file(self):
        '''
        remove minion state request file
        '''
        cache_file = os.path.join(self.get_config('minion')['cachedir'], 'req_state.p')
        if os.path.exists(cache_file):
            os.remove(cache_file)

    def test_request(self):
        '''
        verify sending a state request to the minion(s)
        '''
        self._remove_request_cache_file()

        ret = self.run_function('state.request', mods='modules.state.requested')
        result = ret['cmd_|-count_root_dir_contents_|-ls -a / | wc -l_|-run']['result']
        self.assertEqual(result, None)

    def test_check_request(self):
        '''
        verify checking a state request sent to the minion(s)
        '''
        self._remove_request_cache_file()

        self.run_function('state.request', mods='modules.state.requested')
        ret = self.run_function('state.check_request')
        result = ret['default']['test_run']['cmd_|-count_root_dir_contents_|-ls -a / | wc -l_|-run']['result']
        self.assertEqual(result, None)

    def test_clear_request(self):
        '''
        verify clearing a state request sent to the minion(s)
        '''
        self._remove_request_cache_file()

        self.run_function('state.request', mods='modules.state.requested')
        ret = self.run_function('state.clear_request')
        self.assertTrue(ret)

    def test_run_request_succeeded(self):
        '''
        verify running a state request sent to the minion(s)
        '''
        self._remove_request_cache_file()

        if salt.utils.platform.is_windows():
            self.run_function('state.request', mods='modules.state.requested_win')
        else:
            self.run_function('state.request', mods='modules.state.requested')

        ret = self.run_function('state.run_request')

        if salt.utils.platform.is_windows():
            key = 'cmd_|-count_root_dir_contents_|-Get-ChildItem C:\\\\ | Measure-Object | %{$_.Count}_|-run'
        else:
            key = 'cmd_|-count_root_dir_contents_|-ls -a / | wc -l_|-run'

        result = ret[key]['result']
        self.assertTrue(result)

    def test_run_request_failed_no_request_staged(self):
        '''
        verify not running a state request sent to the minion(s)
        '''
        self._remove_request_cache_file()

        self.run_function('state.request', mods='modules.state.requested')
        self.run_function('state.clear_request')
        ret = self.run_function('state.run_request')
        self.assertEqual(ret, {})

    @with_tempdir()
    def test_issue_1896_file_append_source(self, base_dir):
        '''
        Verify that we can append a file's contents
        '''
        testfile = os.path.join(base_dir, 'test.append')

        ret = self.run_state('file.touch', name=testfile)
        self.assertSaltTrueReturn(ret)
        ret = self.run_state(
            'file.append',
            name=testfile,
            source='salt://testappend/firstif')
        self.assertSaltTrueReturn(ret)
        ret = self.run_state(
            'file.append',
            name=testfile,
            source='salt://testappend/secondif')
        self.assertSaltTrueReturn(ret)

        with salt.utils.files.fopen(testfile, 'r') as fp_:
            testfile_contents = salt.utils.stringutils.to_unicode(fp_.read())

        contents = textwrap.dedent('''\
            # set variable identifying the chroot you work in (used in the prompt below)
            if [ -z "$debian_chroot" ] && [ -r /etc/debian_chroot ]; then
                debian_chroot=$(cat /etc/debian_chroot)
            fi

            # enable bash completion in interactive shells
            if [ -f /etc/bash_completion ] && ! shopt -oq posix; then
                . /etc/bash_completion
            fi
            ''')

        if salt.utils.platform.is_windows():
            new_contents = contents.splitlines()
            contents = os.linesep.join(new_contents)
            contents += os.linesep

        self.assertMultiLineEqual(contents, testfile_contents)

        ret = self.run_state(
            'file.append',
            name=testfile,
            source='salt://testappend/secondif')
        self.assertSaltTrueReturn(ret)
        ret = self.run_state(
            'file.append',
            name=testfile,
            source='salt://testappend/firstif')
        self.assertSaltTrueReturn(ret)

        with salt.utils.files.fopen(testfile, 'r') as fp_:
            testfile_contents = salt.utils.stringutils.to_unicode(fp_.read())

        self.assertMultiLineEqual(contents, testfile_contents)

    def test_issue_1876_syntax_error(self):
        '''
        verify that we catch the following syntax error::

            /tmp/salttest/issue-1876:

              file:
                - managed
                - source: salt://testfile

              file.append:
                - text: foo

        '''
        testfile = os.path.join(TMP, 'issue-1876')

        sls = self.run_function('state.sls', mods='issue-1876')
        self.assertIn(
            'ID \'{0}\' in SLS \'issue-1876\' contains multiple state '
            'declarations of the same type'.format(testfile),
            sls
        )

    def test_issue_1879_too_simple_contains_check(self):
        expected = textwrap.dedent('''\
            # set variable identifying the chroot you work in (used in the prompt below)
            if [ -z "$debian_chroot" ] && [ -r /etc/debian_chroot ]; then
                debian_chroot=$(cat /etc/debian_chroot)
            fi
            # enable bash completion in interactive shells
            if [ -f /etc/bash_completion ] && ! shopt -oq posix; then
                . /etc/bash_completion
            fi
            ''')

        if salt.utils.platform.is_windows():
            new_contents = expected.splitlines()
            expected = os.linesep.join(new_contents)
            expected += os.linesep

        testfile = os.path.join(TMP, 'issue-1879')
        # Delete if exiting
        if os.path.isfile(testfile):
            os.unlink(testfile)

        # Create the file
        ret = self.run_function('state.sls', mods='issue-1879', timeout=120)
        self.assertSaltTrueReturn(ret)

        # The first append
        ret = self.run_function(
            'state.sls', mods='issue-1879.step-1', timeout=120
        )
        self.assertSaltTrueReturn(ret)

        # The second append
        ret = self.run_function(
            'state.sls', mods='issue-1879.step-2', timeout=120
        )
        self.assertSaltTrueReturn(ret)

        # Does it match?
        try:
            with salt.utils.files.fopen(testfile, 'r') as fp_:
                contents = salt.utils.stringutils.to_unicode(fp_.read())
            self.assertMultiLineEqual(expected, contents)
            # Make sure we don't re-append existing text
            ret = self.run_function(
                'state.sls', mods='issue-1879.step-1', timeout=120
            )
            self.assertSaltTrueReturn(ret)

            ret = self.run_function(
                'state.sls', mods='issue-1879.step-2', timeout=120
            )
            self.assertSaltTrueReturn(ret)

            with salt.utils.files.fopen(testfile, 'r') as fp_:
                contents = salt.utils.stringutils.to_unicode(fp_.read())
            self.assertMultiLineEqual(expected, contents)
        except Exception:
            if os.path.exists(testfile):
                shutil.copy(testfile, testfile + '.bak')
            raise
        finally:
            if os.path.exists(testfile):
                os.unlink(testfile)

    def test_include(self):
        tempdir = tempfile.mkdtemp(dir=TMP)
        self.addCleanup(shutil.rmtree, tempdir, ignore_errors=True)
        pillar = {}
        for path in ('include-test', 'to-include-test', 'exclude-test'):
            pillar[path] = os.path.join(tempdir, path)
        ret = self.run_function('state.sls', mods='include-test', pillar=pillar)
        self.assertSaltTrueReturn(ret)
        self.assertTrue(os.path.isfile(pillar['include-test']))
        self.assertTrue(os.path.isfile(pillar['to-include-test']))
        self.assertFalse(os.path.isfile(pillar['exclude-test']))

    def test_exclude(self):
        tempdir = tempfile.mkdtemp(dir=TMP)
        self.addCleanup(shutil.rmtree, tempdir, ignore_errors=True)
        pillar = {}
        for path in ('include-test', 'exclude-test', 'to-include-test'):
            pillar[path] = os.path.join(tempdir, path)
        ret = self.run_function('state.sls', mods='exclude-test', pillar=pillar)
        self.assertSaltTrueReturn(ret)
        self.assertTrue(os.path.isfile(pillar['include-test']))
        self.assertTrue(os.path.isfile(pillar['exclude-test']))
        self.assertFalse(os.path.isfile(pillar['to-include-test']))

    @skipIf(salt.utils.path.which_bin(KNOWN_BINARY_NAMES) is None, 'virtualenv not installed')
    def test_issue_2068_template_str(self):
        venv_dir = os.path.join(
            TMP, 'issue-2068-template-str'
        )

        try:
            ret = self.run_function(
                'state.sls', mods='issue-2068-template-str-no-dot',
                timeout=120
            )
            self.assertSaltTrueReturn(ret)
        finally:
            if os.path.isdir(venv_dir):
                shutil.rmtree(venv_dir)

        # Let's load the template from the filesystem. If running this state
        # with state.sls works, so should using state.template_str
        template_path = os.path.join(
            os.path.dirname(os.path.dirname(__file__)),
            'files', 'file', 'base', 'issue-2068-template-str-no-dot.sls'
        )

        with salt.utils.files.fopen(template_path, 'r') as fp_:
            template = salt.utils.stringutils.to_unicode(fp_.read())
            ret = self.run_function(
                'state.template_str', [template], timeout=120
            )
            self.assertSaltTrueReturn(ret)

        # Now using state.template
        ret = self.run_function(
            'state.template', [template_path], timeout=120
        )
        self.assertSaltTrueReturn(ret)

        # Now the problematic #2068 including dot's
        ret = self.run_function(
            'state.sls', mods='issue-2068-template-str', timeout=120
        )
        self.assertSaltTrueReturn(ret)

        # Let's load the template from the filesystem. If running this state
        # with state.sls works, so should using state.template_str
        template_path = os.path.join(
            os.path.dirname(os.path.dirname(__file__)),
            'files', 'file', 'base', 'issue-2068-template-str.sls'
        )

        with salt.utils.files.fopen(template_path, 'r') as fp_:
            template = salt.utils.stringutils.to_unicode(fp_.read())
        ret = self.run_function(
            'state.template_str', [template], timeout=120
        )
        self.assertSaltTrueReturn(ret)

        # Now using state.template
        ret = self.run_function(
            'state.template', [template_path], timeout=120
        )
        self.assertSaltTrueReturn(ret)

    def test_template_invalid_items(self):
        TEMPLATE = textwrap.dedent('''\
            {0}:
              - issue-2068-template-str

            /tmp/test-template-invalid-items:
              file:
                - managed
                - source: salt://testfile
            ''')
        for item in ('include', 'exclude', 'extends'):
            ret = self.run_function(
                'state.template_str', [TEMPLATE.format(item)]
            )
            self.assertTrue(isinstance(ret, list))
            self.assertNotEqual(ret, [])
            self.assertEqual(
                ['The \'{0}\' declaration found on \'<template-str>\' is '
                 'invalid when rendering single templates'.format(item)],
                ret
            )

    def test_pydsl(self):
        '''
        Test the basics of the pydsl
        '''
        ret = self.run_function('state.sls', mods='pydsl-1')
        self.assertSaltTrueReturn(ret)

    def test_issues_7905_and_8174_sls_syntax_error(self):
        '''
        Call sls file with yaml syntax error.

        Ensure theses errors are detected and presented to the user without
        stack traces.
        '''
        ret = self.run_function('state.sls', mods='syntax.badlist')
        self.assertEqual(ret, [
            'State \'A\' in SLS \'syntax.badlist\' is not formed as a list'
        ])
        ret = self.run_function('state.sls', mods='syntax.badlist2')
        self.assertEqual(ret, [
            'State \'C\' in SLS \'syntax.badlist2\' is not formed as a list'
        ])

    def test_requisites_mixed_require_prereq_use(self):
        '''
        Call sls file containing several requisites.
        '''
        expected_simple_result = {
            'cmd_|-A_|-echo A_|-run': {
                '__run_num__': 2,
                'comment': 'Command "echo A" run',
                'result': True,
                'changes': True},
            'cmd_|-B_|-echo B_|-run': {
                '__run_num__': 1,
                'comment': 'Command "echo B" run',
                'result': True,
                'changes': True},
            'cmd_|-C_|-echo C_|-run': {
                '__run_num__': 0,
                'comment': 'Command "echo C" run',
                'result': True,
                'changes': True}
        }
        expected_result = {
            'cmd_|-A_|-echo A fifth_|-run': {
                '__run_num__': 4,
                'comment': 'Command "echo A fifth" run',
                'result': True,
                'changes': True},
            'cmd_|-B_|-echo B third_|-run': {
                '__run_num__': 2,
                'comment': 'Command "echo B third" run',
                'result': True,
                'changes': True},
            'cmd_|-C_|-echo C second_|-run': {
                '__run_num__': 1,
                'comment': 'Command "echo C second" run',
                'result': True,
                'changes': True},
            'cmd_|-D_|-echo D first_|-run': {
                '__run_num__': 0,
                'comment': 'Command "echo D first" run',
                'result': True,
                'changes': True},
            'cmd_|-E_|-echo E fourth_|-run': {
                '__run_num__': 3,
                'comment': 'Command "echo E fourth" run',
                'result': True,
                'changes': True}
        }
        expected_req_use_result = {
            'cmd_|-A_|-echo A_|-run': {
                '__run_num__': 1,
                'comment': 'Command "echo A" run',
                'result': True,
                'changes': True},
            'cmd_|-B_|-echo B_|-run': {
                '__run_num__': 4,
                'comment': 'Command "echo B" run',
                'result': True,
                'changes': True},
            'cmd_|-C_|-echo C_|-run': {
                '__run_num__': 0,
                'comment': 'Command "echo C" run',
                'result': True,
                'changes': True},
            'cmd_|-D_|-echo D_|-run': {
                '__run_num__': 5,
                'comment': 'Command "echo D" run',
                'result': True,
                'changes': True},
            'cmd_|-E_|-echo E_|-run': {
                '__run_num__': 2,
                'comment': 'Command "echo E" run',
                'result': True,
                'changes': True},
            'cmd_|-F_|-echo F_|-run': {
                '__run_num__': 3,
                'comment': 'Command "echo F" run',
                'result': True,
                'changes': True}
        }
        ret = self.run_function('state.sls', mods='requisites.mixed_simple')
        result = self.normalize_ret(ret)
        self.assertReturnNonEmptySaltType(ret)
        self.assertEqual(expected_simple_result, result)

        # test Traceback recursion prereq+require #8785
        # TODO: this is actually failing badly
        #ret = self.run_function('state.sls', mods='requisites.prereq_require_recursion_error2')
        #self.assertEqual(
        #    ret,
        #    ['A recursive requisite was found, SLS "requisites.prereq_require_recursion_error2" ID "B" ID "A"']
        #)

        # test Infinite recursion prereq+require #8785 v2
        # TODO: this is actually failing badly
        #ret = self.run_function('state.sls', mods='requisites.prereq_require_recursion_error3')
        #self.assertEqual(
        #    ret,
        #    ['A recursive requisite was found, SLS "requisites.prereq_require_recursion_error2" ID "B" ID "A"']
        #)

        # test Infinite recursion prereq+require #8785 v3
        # TODO: this is actually failing badly, and expected result is maybe not a recursion
        #ret = self.run_function('state.sls', mods='requisites.prereq_require_recursion_error4')
        #self.assertEqual(
        #    ret,
        #    ['A recursive requisite was found, SLS "requisites.prereq_require_recursion_error2" ID "B" ID "A"']
        #)

        # undetected infinite loopS prevents this test from running...
        # TODO: this is actually failing badly
        #ret = self.run_function('state.sls', mods='requisites.mixed_complex1')
        #result = self.normalize_ret(ret)
        #self.assertEqual(expected_result, result)

    def test_watch_in(self):
        '''
        test watch_in requisite when there is a success
        '''
        ret = self.run_function('state.sls', mods='requisites.watch_in')
        changes = 'test_|-return_changes_|-return_changes_|-succeed_with_changes'
        watch = 'test_|-watch_states_|-watch_states_|-succeed_without_changes'

        self.assertEqual(ret[changes]['__run_num__'], 0)
        self.assertEqual(ret[watch]['__run_num__'], 2)

        self.assertEqual('Watch statement fired.', ret[watch]['comment'])
        self.assertEqual('Something pretended to change',
                         ret[changes]['changes']['testing']['new'])

    def test_watch_in_failure(self):
        '''
        test watch_in requisite when there is a failure
        '''
        ret = self.run_function('state.sls', mods='requisites.watch_in_failure')
        fail = 'test_|-return_changes_|-return_changes_|-fail_with_changes'
        watch = 'test_|-watch_states_|-watch_states_|-succeed_without_changes'

        self.assertEqual(False, ret[fail]['result'])
        self.assertEqual('One or more requisite failed: requisites.watch_in_failure.return_changes',
                         ret[watch]['comment'])

    def normalize_ret(self, ret):
        '''
        Normalize the return to the format that we'll use for result checking
        '''
        result = {}
        for item, descr in six.iteritems(ret):
            result[item] = {
                '__run_num__': descr['__run_num__'],
                'comment': descr['comment'],
                'result': descr['result'],
                'changes': descr['changes'] != {}  # whether there where any changes
            }
        return result

    def test_requisites_require_ordering_and_errors(self):
        '''
        Call sls file containing several require_in and require.

        Ensure that some of them are failing and that the order is right.
        '''
        expected_result = {
            'cmd_|-A_|-echo A fifth_|-run': {
                '__run_num__': 4,
                'comment': 'Command "echo A fifth" run',
                'result': True,
                'changes': True,
            },
            'cmd_|-B_|-echo B second_|-run': {
                '__run_num__': 1,
                'comment': 'Command "echo B second" run',
                'result': True,
                'changes': True,
            },
            'cmd_|-C_|-echo C third_|-run': {
                '__run_num__': 2,
                'comment': 'Command "echo C third" run',
                'result': True,
                'changes': True,
            },
            'cmd_|-D_|-echo D first_|-run': {
                '__run_num__': 0,
                'comment': 'Command "echo D first" run',
                'result': True,
                'changes': True,
            },
            'cmd_|-E_|-echo E fourth_|-run': {
                '__run_num__': 3,
                'comment': 'Command "echo E fourth" run',
                'result': True,
                'changes': True,
            },
            'cmd_|-F_|-echo F_|-run': {
                '__run_num__': 5,
                'comment': 'The following requisites were not found:\n'
                           + '                   require:\n'
                           + '                       foobar: A\n',
                'result': False,
                'changes': False,
            },
            'cmd_|-G_|-echo G_|-run': {
                '__run_num__': 6,
                'comment': 'The following requisites were not found:\n'
                           + '                   require:\n'
                           + '                       cmd: Z\n',
                'result': False,
                'changes': False,
            },
            'cmd_|-H_|-echo H_|-run': {
                '__run_num__': 7,
                'comment': 'The following requisites were not found:\n'
                           + '                   require:\n'
                           + '                       cmd: Z\n',
                'result': False,
                'changes': False,
            }
        }
        ret = self.run_function('state.sls', mods='requisites.require')
        result = self.normalize_ret(ret)
        self.assertReturnNonEmptySaltType(ret)
        self.assertEqual(expected_result, result)

        ret = self.run_function('state.sls', mods='requisites.require_error1')
        self.assertEqual(ret, [
            "Cannot extend ID 'W' in 'base:requisites.require_error1'. It is not part of the high state.\nThis is likely due to a missing include statement or an incorrectly typed ID.\nEnsure that a state with an ID of 'W' is available\nin environment 'base' and to SLS 'requisites.require_error1'"
        ])

        # issue #8235
        # FIXME: Why is require enforcing list syntax while require_in does not?
        # And why preventing it?
        # Currently this state fails, should return C/B/A
        result = {}
        ret = self.run_function('state.sls', mods='requisites.require_simple_nolist')
        self.assertEqual(ret, [
            'The require statement in state \'B\' in SLS '
          + '\'requisites.require_simple_nolist\' needs to be formed as a list'
        ])

        # commented until a fix is made for issue #8772
        # TODO: this test actually fails
        #ret = self.run_function('state.sls', mods='requisites.require_error2')
        #self.assertEqual(ret, [
        #    'Cannot extend state foobar for ID A in "base:requisites.require_error2".'
        #    + ' It is not part of the high state.'
        #])

        ret = self.run_function('state.sls', mods='requisites.require_recursion_error1')
        self.assertEqual(
            ret,
            ['A recursive requisite was found, SLS "requisites.require_recursion_error1" ID "B" ID "A"']
        )

    def test_requisites_require_any(self):
        '''
        Call sls file containing several require_in and require.

        Ensure that some of them are failing and that the order is right.
        '''
        expected_result = {
            'cmd_|-A_|-echo A_|-run': {
                '__run_num__': 3,
                'comment': 'Command "echo A" run',
                'result': True,
                'changes': True,
            },
            'cmd_|-B_|-echo B_|-run': {
                '__run_num__': 0,
                'comment': 'Command "echo B" run',
                'result': True,
                'changes': True,
            },
            'cmd_|-C_|-/bin/false_|-run': {
                '__run_num__': 1,
                'comment': 'Command "/bin/false" run',
                'result': False,
                'changes': True,
            },
            'cmd_|-D_|-echo D_|-run': {
                '__run_num__': 2,
                'comment': 'Command "echo D" run',
                'result': True,
                'changes': True,
            },
        }
        ret = self.run_function('state.sls', mods='requisites.require_any')
        result = self.normalize_ret(ret)
        self.assertReturnNonEmptySaltType(ret)
        self.assertEqual(expected_result, result)

    def test_requisites_require_any_fail(self):
        '''
        Call sls file containing several require_in and require.

        Ensure that some of them are failing and that the order is right.
        '''
        ret = self.run_function('state.sls', mods='requisites.require_any_fail')
        result = self.normalize_ret(ret)
        self.assertReturnNonEmptySaltType(ret)
        self.assertIn('One or more requisite failed',
                      result['cmd_|-D_|-echo D_|-run']['comment'])

    def test_requisites_watch_any(self):
        '''
        Call sls file containing several require_in and require.

        Ensure that some of them are failing and that the order is right.
        '''
        if salt.utils.platform.is_windows():
            cmd_true = 'exit'
            cmd_false = 'exit /B 1'
        else:
            cmd_true = 'true'
            cmd_false = 'false'
        expected_result = {
            'cmd_|-A_|-{0}_|-wait'.format(cmd_true): {
                '__run_num__': 4,
                'comment': 'Command "{0}" run'.format(cmd_true),
                'result': True,
                'changes': True,
            },
            'cmd_|-B_|-{0}_|-run'.format(cmd_true): {
                '__run_num__': 0,
                'comment': 'Command "{0}" run'.format(cmd_true),
                'result': True,
                'changes': True,
            },
            'cmd_|-C_|-{0}_|-run'.format(cmd_false): {
                '__run_num__': 1,
                'comment': 'Command "{0}" run'.format(cmd_false),
                'result': False,
                'changes': True,
            },
            'cmd_|-D_|-{0}_|-run'.format(cmd_true): {
                '__run_num__': 2,
                'comment': 'Command "{0}" run'.format(cmd_true),
                'result': True,
                'changes': True,
            },
            'cmd_|-E_|-{0}_|-wait'.format(cmd_true): {
                '__run_num__': 9,
                'comment': 'Command "{0}" run'.format(cmd_true),
                'result': True,
                'changes': True,
            },
            'cmd_|-F_|-{0}_|-run'.format(cmd_true): {
                '__run_num__': 5,
                'comment': 'Command "{0}" run'.format(cmd_true),
                'result': True,
                'changes': True,
            },
            'cmd_|-G_|-{0}_|-run'.format(cmd_false): {
                '__run_num__': 6,
                'comment': 'Command "{0}" run'.format(cmd_false),
                'result': False,
                'changes': True,
            },
            'cmd_|-H_|-{0}_|-run'.format(cmd_false): {
                '__run_num__': 7,
                'comment': 'Command "{0}" run'.format(cmd_false),
                'result': False,
                'changes': True,
            },
        }
        ret = self.run_function('state.sls', mods='requisites.watch_any')
        result = self.normalize_ret(ret)
        self.assertReturnNonEmptySaltType(ret)
        self.assertEqual(expected_result, result)

    def test_requisites_watch_any_fail(self):
        '''
        Call sls file containing several require_in and require.

        Ensure that some of them are failing and that the order is right.
        '''
        ret = self.run_function('state.sls', mods='requisites.watch_any_fail')
        result = self.normalize_ret(ret)
        self.assertReturnNonEmptySaltType(ret)
        self.assertIn('One or more requisite failed',
                      result['cmd_|-A_|-true_|-wait']['comment'])

    def test_requisites_onchanges_any(self):
        '''
        Call sls file containing several require_in and require.

        Ensure that some of them are failing and that the order is right.
        '''
        expected_result = {
            'cmd_|-another_changing_state_|-echo "Changed!"_|-run': {
                '__run_num__': 1,
                'changes': True,
                'comment': 'Command "echo "Changed!"" run',
                'result': True
            },
            'cmd_|-changing_state_|-echo "Changed!"_|-run': {
                '__run_num__': 0,
                'changes': True,
                'comment': 'Command "echo "Changed!"" run',
                'result': True
            },
            'cmd_|-test_one_changing_states_|-echo "Success!"_|-run': {
                '__run_num__': 4,
                'changes': True,
                'comment': 'Command "echo "Success!"" run',
                'result': True
            },
            'cmd_|-test_two_non_changing_states_|-echo "Should not run"_|-run': {
                '__run_num__': 5,
                'changes': False,
                'comment': 'State was not run because none of the onchanges reqs changed',
                'result': True
            },
            'pip_|-another_non_changing_state_|-mock_|-installed': {
                '__run_num__': 3,
                'changes': False,
                'comment': 'Python package mock was already installed\nAll specified packages are already installed',
                'result': True
            },
            'pip_|-non_changing_state_|-mock_|-installed': {
                '__run_num__': 2,
                'changes': False,
                'comment': 'Python package mock was already installed\nAll specified packages are already installed',
                'result': True
            }
        }
        ret = self.run_function('state.sls', mods='requisites.onchanges_any')
        result = self.normalize_ret(ret)
        self.assertReturnNonEmptySaltType(ret)
        self.assertEqual(expected_result, result)

    def test_requisites_onfail_any(self):
        '''
        Call sls file containing several require_in and require.

        Ensure that some of them are failing and that the order is right.
        '''
        expected_result = {
            'cmd_|-a_|-exit 0_|-run': {
                '__run_num__': 0,
                'changes': True,
                'comment': 'Command "exit 0" run',
                'result': True
            },
            'cmd_|-b_|-exit 1_|-run': {
                '__run_num__': 1,
                'changes': True,
                'comment': 'Command "exit 1" run',
                'result': False
            },
            'cmd_|-c_|-exit 0_|-run': {
                '__run_num__': 2,
                'changes': True,
                'comment': 'Command "exit 0" run',
                'result': True
            },
            'cmd_|-d_|-echo itworked_|-run': {
                '__run_num__': 3,
                'changes': True,
                'comment': 'Command "echo itworked" run',
                'result': True},
            'cmd_|-e_|-exit 0_|-run': {
                '__run_num__': 4,
                'changes': True,
                'comment': 'Command "exit 0" run',
                'result': True
            },
            'cmd_|-f_|-exit 0_|-run': {
                '__run_num__': 5,
                'changes': True,
                'comment': 'Command "exit 0" run',
                'result': True
            },
            'cmd_|-g_|-exit 0_|-run': {
                '__run_num__': 6,
                'changes': True,
                'comment': 'Command "exit 0" run',
                'result': True
            },
            'cmd_|-h_|-echo itworked_|-run': {
                '__run_num__': 7,
                'changes': False,
                'comment': 'State was not run because onfail req did not change',
                'result': True
            }
        }
        ret = self.run_function('state.sls', mods='requisites.onfail_any')
        result = self.normalize_ret(ret)
        self.assertReturnNonEmptySaltType(ret)
        self.assertEqual(expected_result, result)

    def test_requisites_full_sls(self):
        '''
        Teste the sls special command in requisites
        '''
        expected_result = {
            'cmd_|-A_|-echo A_|-run': {
                '__run_num__': 2,
                'comment': 'Command "echo A" run',
                'result': True,
                'changes': True},
            'cmd_|-B_|-echo B_|-run': {
                '__run_num__': 0,
                'comment': 'Command "echo B" run',
                'result': True,
                'changes': True},
            'cmd_|-C_|-echo C_|-run': {
                '__run_num__': 1,
                'comment': 'Command "echo C" run',
                'result': True,
                'changes': True},
        }
        ret = self.run_function('state.sls', mods='requisites.fullsls_require')
        self.assertReturnNonEmptySaltType(ret)
        result = self.normalize_ret(ret)
        self.assertEqual(expected_result, result)

        # issue #8233: traceback on prereq sls
        # TODO: not done
        #ret = self.run_function('state.sls', mods='requisites.fullsls_prereq')
        #self.assertEqual(['sls command can only be used with require requisite'], ret)

    def test_requisites_require_no_state_module(self):
        '''
        Call sls file containing several require_in and require.

        Ensure that some of them are failing and that the order is right.
        '''
        expected_result = {
            'cmd_|-A_|-echo A fifth_|-run': {
                '__run_num__': 4,
                'comment': 'Command "echo A fifth" run',
                'result': True,
                'changes': True,
            },
            'cmd_|-B_|-echo B second_|-run': {
                '__run_num__': 1,
                'comment': 'Command "echo B second" run',
                'result': True,
                'changes': True,
            },
            'cmd_|-C_|-echo C third_|-run': {
                '__run_num__': 2,
                'comment': 'Command "echo C third" run',
                'result': True,
                'changes': True,
            },
            'cmd_|-D_|-echo D first_|-run': {
                '__run_num__': 0,
                'comment': 'Command "echo D first" run',
                'result': True,
                'changes': True,
            },
            'cmd_|-E_|-echo E fourth_|-run': {
                '__run_num__': 3,
                'comment': 'Command "echo E fourth" run',
                'result': True,
                'changes': True,
            },
            'cmd_|-G_|-echo G_|-run': {
                '__run_num__': 5,
                'comment': 'The following requisites were not found:\n'
                           + '                   require:\n'
                           + '                       id: Z\n',
                'result': False,
                'changes': False,
            },
            'cmd_|-H_|-echo H_|-run': {
                '__run_num__': 6,
                'comment': 'The following requisites were not found:\n'
                           + '                   require:\n'
                           + '                       id: Z\n',
                'result': False,
                'changes': False,
            }
        }
        ret = self.run_function('state.sls', mods='requisites.require_no_state_module')
        result = self.normalize_ret(ret)
        self.assertReturnNonEmptySaltType(ret)
        self.assertEqual(expected_result, result)

    def test_requisites_prereq_simple_ordering_and_errors(self):
        '''
        Call sls file containing several prereq_in and prereq.

        Ensure that some of them are failing and that the order is right.
        '''
        expected_result_simple = {
            'cmd_|-A_|-echo A third_|-run': {
                '__run_num__': 2,
                'comment': 'Command "echo A third" run',
                'result': True,
                'changes': True},
            'cmd_|-B_|-echo B first_|-run': {
                '__run_num__': 0,
                'comment': 'Command "echo B first" run',
                'result': True,
                'changes': True},
            'cmd_|-C_|-echo C second_|-run': {
                '__run_num__': 1,
                'comment': 'Command "echo C second" run',
                'result': True,
                'changes': True},
            'cmd_|-I_|-echo I_|-run': {
                '__run_num__': 3,
                'comment': 'The following requisites were not found:\n'
                           + '                   prereq:\n'
                           + '                       cmd: Z\n',
                'result': False,
                'changes': False},
            'cmd_|-J_|-echo J_|-run': {
                '__run_num__': 4,
                'comment': 'The following requisites were not found:\n'
                           + '                   prereq:\n'
                           + '                       foobar: A\n',
                'result': False,
                'changes': False}
        }
        expected_result_simple_no_state_module = {
            'cmd_|-A_|-echo A third_|-run': {
                '__run_num__': 2,
                'comment': 'Command "echo A third" run',
                'result': True,
                'changes': True},
            'cmd_|-B_|-echo B first_|-run': {
                '__run_num__': 0,
                'comment': 'Command "echo B first" run',
                'result': True,
                'changes': True},
            'cmd_|-C_|-echo C second_|-run': {
                '__run_num__': 1,
                'comment': 'Command "echo C second" run',
                'result': True,
                'changes': True},
            'cmd_|-I_|-echo I_|-run': {
                '__run_num__': 3,
                'comment': 'The following requisites were not found:\n'
                           + '                   prereq:\n'
                           + '                       id: Z\n',
                'result': False,
                'changes': False}
        }
        expected_result_simple2 = {
            'cmd_|-A_|-echo A_|-run': {
                '__run_num__': 1,
                'comment': 'Command "echo A" run',
                'result': True,
                'changes': True},
            'cmd_|-B_|-echo B_|-run': {
                '__run_num__': 2,
                'comment': 'Command "echo B" run',
                'result': True,
                'changes': True},
            'cmd_|-C_|-echo C_|-run': {
                '__run_num__': 0,
                'comment': 'Command "echo C" run',
                'result': True,
                'changes': True},
            'cmd_|-D_|-echo D_|-run': {
                '__run_num__': 3,
                'comment': 'Command "echo D" run',
                'result': True,
                'changes': True},
            'cmd_|-E_|-echo E_|-run': {
                '__run_num__': 4,
                'comment': 'Command "echo E" run',
                'result': True,
                'changes': True}
        }
        expected_result_simple3 = {
            'cmd_|-A_|-echo A first_|-run': {
                '__run_num__': 0,
                'comment': 'Command "echo A first" run',
                'result': True,
                'changes': True,
            },
            'cmd_|-B_|-echo B second_|-run': {
                '__run_num__': 1,
                'comment': 'Command "echo B second" run',
                'result': True,
                'changes': True,
            },
            'cmd_|-C_|-echo C third_|-wait': {
                '__run_num__': 2,
                'comment': '',
                'result': True,
                'changes': False,
            }
        }
        expected_result_complex = {
            'cmd_|-A_|-echo A fourth_|-run': {
                '__run_num__': 3,
                'comment': 'Command "echo A fourth" run',
                'result': True,
                'changes': True},
            'cmd_|-B_|-echo B first_|-run': {
                '__run_num__': 0,
                'comment': 'Command "echo B first" run',
                'result': True,
                'changes': True},
            'cmd_|-C_|-echo C second_|-run': {
                '__run_num__': 1,
                'comment': 'Command "echo C second" run',
                'result': True,
                'changes': True},
            'cmd_|-D_|-echo D third_|-run': {
                '__run_num__': 2,
                'comment': 'Command "echo D third" run',
                'result': True,
                'changes': True},
        }
        ret = self.run_function('state.sls', mods='requisites.prereq_simple')
        self.assertReturnNonEmptySaltType(ret)
        result = self.normalize_ret(ret)
        self.assertEqual(expected_result_simple, result)

        # same test, but not using lists in yaml syntax
        # TODO: issue #8235, prereq ignored when not used in list syntax
        # Currently fails badly with :
        # TypeError encountered executing state.sls: string indices must be integers, not str.
        #expected_result_simple.pop('cmd_|-I_|-echo I_|-run')
        #expected_result_simple.pop('cmd_|-J_|-echo J_|-run')
        #ret = self.run_function('state.sls', mods='requisites.prereq_simple_nolist')
        #result = self.normalize_ret(ret)
        #self.assertEqual(expected_result_simple, result)

        ret = self.run_function('state.sls', mods='requisites.prereq_simple2')
        result = self.normalize_ret(ret)
        self.assertReturnNonEmptySaltType(ret)
        self.assertEqual(expected_result_simple2, result)

        ret = self.run_function('state.sls', mods='requisites.prereq_simple3')
        result = self.normalize_ret(ret)
        self.assertReturnNonEmptySaltType(ret)
        self.assertEqual(expected_result_simple3, result)

        #ret = self.run_function('state.sls', mods='requisites.prereq_error_nolist')
        #self.assertEqual(
        #    ret,
        #    ['Cannot extend ID Z in "base:requisites.prereq_error_nolist".'
        #    + ' It is not part of the high state.']
        #)

        ret = self.run_function('state.sls', mods='requisites.prereq_compile_error1')
        self.assertReturnNonEmptySaltType(ret)
        self.assertEqual(
            ret['cmd_|-B_|-echo B_|-run']['comment'],
            'The following requisites were not found:\n'
            + '                   prereq:\n'
            + '                       foobar: A\n'
        )

        ret = self.run_function('state.sls', mods='requisites.prereq_compile_error2')
        self.assertReturnNonEmptySaltType(ret)
        self.assertEqual(
            ret['cmd_|-B_|-echo B_|-run']['comment'],
            'The following requisites were not found:\n'
            + '                   prereq:\n'
            + '                       foobar: C\n'
        )

        ret = self.run_function('state.sls', mods='requisites.prereq_complex')
        result = self.normalize_ret(ret)
        self.assertEqual(expected_result_complex, result)

        # issue #8210 : prereq recursion undetected
        # TODO: this test fails
        #ret = self.run_function('state.sls', mods='requisites.prereq_recursion_error')
        #self.assertEqual(
        #    ret,
        #    ['A recursive requisite was found, SLS "requisites.prereq_recursion_error" ID "B" ID "A"']
        #)

        ret = self.run_function('state.sls', mods='requisites.prereq_simple_no_state_module')
        result = self.normalize_ret(ret)
        self.assertEqual(expected_result_simple_no_state_module, result)

    def test_infinite_recursion_sls_prereq(self):
        ret = self.run_function('state.sls', mods='requisites.prereq_sls_infinite_recursion')
        self.assertSaltTrueReturn(ret)

    def test_requisites_use(self):
        '''
        Call sls file containing several use_in and use.

        '''
        # TODO issue #8235 & #8774 some examples are still commented in the test file
        ret = self.run_function('state.sls', mods='requisites.use')
        self.assertReturnNonEmptySaltType(ret)
        for item, descr in six.iteritems(ret):
            self.assertEqual(descr['comment'], 'onlyif condition is false')

        # TODO: issue #8802 : use recursions undetected
        # issue is closed as use does not actually inherit requisites
        # if chain-use is added after #8774 resolution theses tests would maybe become useful
        #ret = self.run_function('state.sls', mods='requisites.use_recursion')
        #self.assertEqual(ret, [
        #    'A recursive requisite was found, SLS "requisites.use_recursion"'
        #    + ' ID "B" ID "A"'
        #])

        #ret = self.run_function('state.sls', mods='requisites.use_recursion2')
        #self.assertEqual(ret, [
        #    'A recursive requisite was found, SLS "requisites.use_recursion2"'
        #    + ' ID "C" ID "A"'
        #])

        #ret = self.run_function('state.sls', mods='requisites.use_auto_recursion')
        #self.assertEqual(ret, [
        #    'A recursive requisite was found, SLS "requisites.use_recursion"'
        #    + ' ID "A" ID "A"'
        #])

    def test_requisites_use_no_state_module(self):
        '''
        Call sls file containing several use_in and use.

        '''
        ret = self.run_function('state.sls', mods='requisites.use_no_state_module')
        self.assertReturnNonEmptySaltType(ret)
        for item, descr in six.iteritems(ret):
            self.assertEqual(descr['comment'], 'onlyif condition is false')

    def test_get_file_from_env_in_top_match(self):
        tgt = os.path.join(TMP, 'prod-cheese-file')
        try:
            ret = self.run_function(
                'state.highstate', minion_tgt='sub_minion'
            )
            self.assertSaltTrueReturn(ret)
            self.assertTrue(os.path.isfile(tgt))
            with salt.utils.files.fopen(tgt, 'r') as cheese:
                data = salt.utils.stringutils.to_unicode(cheese.read())
            self.assertIn('Gromit', data)
            self.assertIn('Comte', data)
        finally:
            if os.path.islink(tgt):
                os.unlink(tgt)

    # onchanges tests

    def test_onchanges_requisite(self):
        '''
        Tests a simple state using the onchanges requisite
        '''

        # Only run the state once and keep the return data
        state_run = self.run_function('state.sls', mods='requisites.onchanges_simple')

        # First, test the result of the state run when changes are expected to happen
        test_data = state_run['cmd_|-test_changing_state_|-echo "Success!"_|-run']['comment']
        expected_result = 'Command "echo "Success!"" run'
        self.assertIn(expected_result, test_data)

        # Then, test the result of the state run when changes are not expected to happen
        test_data = state_run['cmd_|-test_non_changing_state_|-echo "Should not run"_|-run']['comment']
        expected_result = 'State was not run because none of the onchanges reqs changed'
        self.assertIn(expected_result, test_data)

    def test_onchanges_requisite_multiple(self):
        '''
        Tests a simple state using the onchanges requisite
        '''

        # Only run the state once and keep the return data
        state_run = self.run_function('state.sls',
                mods='requisites.onchanges_multiple')

        # First, test the result of the state run when two changes are expected to happen
        test_data = state_run['cmd_|-test_two_changing_states_|-echo "Success!"_|-run']['comment']
        expected_result = 'Command "echo "Success!"" run'
        self.assertIn(expected_result, test_data)

        # Then, test the result of the state run when two changes are not expected to happen
        test_data = state_run['cmd_|-test_two_non_changing_states_|-echo "Should not run"_|-run']['comment']
        expected_result = 'State was not run because none of the onchanges reqs changed'
        self.assertIn(expected_result, test_data)

        # Finally, test the result of the state run when only one of the onchanges requisites changes.
        test_data = state_run['cmd_|-test_one_changing_state_|-echo "Success!"_|-run']['comment']
        expected_result = 'Command "echo "Success!"" run'
        self.assertIn(expected_result, test_data)

    def test_onchanges_in_requisite(self):
        '''
        Tests a simple state using the onchanges_in requisite
        '''

        # Only run the state once and keep the return data
        state_run = self.run_function('state.sls', mods='requisites.onchanges_in_simple')

        # First, test the result of the state run of when changes are expected to happen
        test_data = state_run['cmd_|-test_changes_expected_|-echo "Success!"_|-run']['comment']
        expected_result = 'Command "echo "Success!"" run'
        self.assertIn(expected_result, test_data)

        # Then, test the result of the state run when changes are not expected to happen
        test_data = state_run['cmd_|-test_changes_not_expected_|-echo "Should not run"_|-run']['comment']
        expected_result = 'State was not run because none of the onchanges reqs changed'
        self.assertIn(expected_result, test_data)

    def test_onchanges_requisite_no_state_module(self):
        '''
        Tests a simple state using the onchanges requisite without state modules
        '''
        # Only run the state once and keep the return data
        state_run = self.run_function('state.sls', mods='requisites.onchanges_simple_no_state_module')
        test_data = state_run['cmd_|-test_changing_state_|-echo "Success!"_|-run']['comment']
        expected_result = 'Command "echo "Success!"" run'
        self.assertIn(expected_result, test_data)

    def test_onchanges_requisite_with_duration(self):
        '''
        Tests a simple state using the onchanges requisite
        the state will not run but results will include duration
        '''

        # Only run the state once and keep the return data
        state_run = self.run_function('state.sls', mods='requisites.onchanges_simple')

        # Then, test the result of the state run when changes are not expected to happen
        # and ensure duration is included in the results
        test_data = state_run['cmd_|-test_non_changing_state_|-echo "Should not run"_|-run']
        self.assertIn('duration', test_data)

    # onfail tests

    def test_onfail_requisite(self):
        '''
        Tests a simple state using the onfail requisite
        '''

        # Only run the state once and keep the return data
        state_run = self.run_function('state.sls', mods='requisites.onfail_simple')

        # First, test the result of the state run when a failure is expected to happen
        test_data = state_run['cmd_|-test_failing_state_|-echo "Success!"_|-run']['comment']
        expected_result = 'Command "echo "Success!"" run'
        self.assertIn(expected_result, test_data)

        # Then, test the result of the state run when a failure is not expected to happen
        test_data = state_run['cmd_|-test_non_failing_state_|-echo "Should not run"_|-run']['comment']
        expected_result = 'State was not run because onfail req did not change'
        self.assertIn(expected_result, test_data)

    def test_multiple_onfail_requisite(self):
        '''
        test to ensure state is run even if only one
        of the onfails fails. This is a test for the issue:
        https://github.com/saltstack/salt/issues/22370
        '''

        state_run = self.run_function('state.sls', mods='requisites.onfail_multiple')

        retcode = state_run['cmd_|-c_|-echo itworked_|-run']['changes']['retcode']
        self.assertEqual(retcode, 0)

        stdout = state_run['cmd_|-c_|-echo itworked_|-run']['changes']['stdout']
        self.assertEqual(stdout, 'itworked')

    def test_onfail_in_requisite(self):
        '''
        Tests a simple state using the onfail_in requisite
        '''

        # Only run the state once and keep the return data
        state_run = self.run_function('state.sls', mods='requisites.onfail_in_simple')

        # First, test the result of the state run when a failure is expected to happen
        test_data = state_run['cmd_|-test_failing_state_|-echo "Success!"_|-run']['comment']
        expected_result = 'Command "echo "Success!"" run'
        self.assertIn(expected_result, test_data)

        # Then, test the result of the state run when a failure is not expected to happen
        test_data = state_run['cmd_|-test_non_failing_state_|-echo "Should not run"_|-run']['comment']
        expected_result = 'State was not run because onfail req did not change'
        self.assertIn(expected_result, test_data)

    def test_onfail_requisite_no_state_module(self):
        '''
        Tests a simple state using the onfail requisite
        '''

        # Only run the state once and keep the return data
        state_run = self.run_function('state.sls', mods='requisites.onfail_simple_no_state_module')

        # First, test the result of the state run when a failure is expected to happen
        test_data = state_run['cmd_|-test_failing_state_|-echo "Success!"_|-run']['comment']
        expected_result = 'Command "echo "Success!"" run'
        self.assertIn(expected_result, test_data)

        # Then, test the result of the state run when a failure is not expected to happen
        test_data = state_run['cmd_|-test_non_failing_state_|-echo "Should not run"_|-run']['comment']
        expected_result = 'State was not run because onfail req did not change'
        self.assertIn(expected_result, test_data)

    def test_onfail_requisite_with_duration(self):
        '''
        Tests a simple state using the onfail requisite
        '''

        # Only run the state once and keep the return data
        state_run = self.run_function('state.sls', mods='requisites.onfail_simple')

        # Then, test the result of the state run when a failure is not expected to happen
        test_data = state_run['cmd_|-test_non_failing_state_|-echo "Should not run"_|-run']
        self.assertIn('duration', test_data)

    def test_multiple_onfail_requisite_with_required(self):
        '''
        test to ensure multiple states are run
        when specified as onfails for a single state.
        This is a test for the issue:
        https://github.com/saltstack/salt/issues/46552
        '''

        state_run = self.run_function('state.sls', mods='requisites.onfail_multiple_required')

        retcode = state_run['cmd_|-b_|-echo b_|-run']['changes']['retcode']
        self.assertEqual(retcode, 0)

        retcode = state_run['cmd_|-c_|-echo c_|-run']['changes']['retcode']
        self.assertEqual(retcode, 0)

        retcode = state_run['cmd_|-d_|-echo d_|-run']['changes']['retcode']
        self.assertEqual(retcode, 0)

        stdout = state_run['cmd_|-b_|-echo b_|-run']['changes']['stdout']
        self.assertEqual(stdout, 'b')

        stdout = state_run['cmd_|-c_|-echo c_|-run']['changes']['stdout']
        self.assertEqual(stdout, 'c')

        stdout = state_run['cmd_|-d_|-echo d_|-run']['changes']['stdout']
        self.assertEqual(stdout, 'd')

    def test_multiple_onfail_requisite_with_required_no_run(self):
        '''
        test to ensure multiple states are not run
        when specified as onfails for a single state
        which fails.
        This is a test for the issue:
        https://github.com/saltstack/salt/issues/46552
        '''

        state_run = self.run_function('state.sls', mods='requisites.onfail_multiple_required_no_run')

        expected = 'State was not run because onfail req did not change'

        stdout = state_run['cmd_|-b_|-echo b_|-run']['comment']
        self.assertEqual(stdout, expected)

        stdout = state_run['cmd_|-c_|-echo c_|-run']['comment']
        self.assertEqual(stdout, expected)

        stdout = state_run['cmd_|-d_|-echo d_|-run']['comment']
        self.assertEqual(stdout, expected)

    # listen tests

    def test_listen_requisite(self):
        '''
        Tests a simple state using the listen requisite
        '''

        # Only run the state once and keep the return data
        state_run = self.run_function('state.sls', mods='requisites.listen_simple')

        # First, test the result of the state run when a listener is expected to trigger
        listener_state = 'cmd_|-listener_test_listening_change_state_|-echo "Listening State"_|-mod_watch'
        self.assertIn(listener_state, state_run)

        # Then, test the result of the state run when a listener should not trigger
        absent_state = 'cmd_|-listener_test_listening_non_changing_state_|-echo "Only run once"_|-mod_watch'
        self.assertNotIn(absent_state, state_run)

    def test_listen_in_requisite(self):
        '''
        Tests a simple state using the listen_in requisite
        '''

        # Only run the state once and keep the return data
        state_run = self.run_function('state.sls', mods='requisites.listen_in_simple')

        # First, test the result of the state run when a listener is expected to trigger
        listener_state = 'cmd_|-listener_test_listening_change_state_|-echo "Listening State"_|-mod_watch'
        self.assertIn(listener_state, state_run)

        # Then, test the result of the state run when a listener should not trigger
        absent_state = 'cmd_|-listener_test_listening_non_changing_state_|-echo "Only run once"_|-mod_watch'
        self.assertNotIn(absent_state, state_run)

    def test_listen_in_requisite_resolution(self):
        '''
        Verify listen_in requisite lookups use ID declaration to check for changes
        '''

        # Only run the state once and keep the return data
        state_run = self.run_function('state.sls', mods='requisites.listen_in_simple')

        # Test the result of the state run when a listener is expected to trigger
        listener_state = 'cmd_|-listener_test_listen_in_resolution_|-echo "Successful listen_in resolution"_|-mod_watch'
        self.assertIn(listener_state, state_run)

    def test_listen_requisite_resolution(self):
        '''
        Verify listen requisite lookups use ID declaration to check for changes
        '''

        # Only run the state once and keep the return data
        state_run = self.run_function('state.sls', mods='requisites.listen_simple')

        # Both listeners are expected to trigger
        listener_state = 'cmd_|-listener_test_listening_resolution_one_|-echo "Successful listen resolution"_|-mod_watch'
        self.assertIn(listener_state, state_run)

        listener_state = 'cmd_|-listener_test_listening_resolution_two_|-echo "Successful listen resolution"_|-mod_watch'
        self.assertIn(listener_state, state_run)

    def test_listen_requisite_no_state_module(self):
        '''
        Tests a simple state using the listen requisite
        '''

        # Only run the state once and keep the return data
        state_run = self.run_function('state.sls', mods='requisites.listen_simple_no_state_module')
        # First, test the result of the state run when a listener is expected to trigger
        listener_state = 'cmd_|-listener_test_listening_change_state_|-echo "Listening State"_|-mod_watch'
        self.assertIn(listener_state, state_run)

        # Then, test the result of the state run when a listener should not trigger
        absent_state = 'cmd_|-listener_test_listening_non_changing_state_|-echo "Only run once"_|-mod_watch'
        self.assertNotIn(absent_state, state_run)

    def test_listen_in_requisite_resolution_names(self):
        '''
        Verify listen_in requisite lookups use ID declaration to check for changes
        and resolves magic names state variable
        '''

        # Only run the state once and keep the return data
        state_run = self.run_function('state.sls', mods='requisites.listen_in_names')
        self.assertIn('test_|-listener_service_|-nginx_|-mod_watch', state_run)
        self.assertIn('test_|-listener_service_|-crond_|-mod_watch', state_run)

    def test_listen_requisite_resolution_names(self):
        '''
        Verify listen requisite lookups use ID declaration to check for changes
        and resolves magic names state variable
        '''

        # Only run the state once and keep the return data
        state_run = self.run_function('state.sls', mods='requisites.listen_names')
        self.assertIn('test_|-listener_service_|-nginx_|-mod_watch', state_run)
        self.assertIn('test_|-listener_service_|-crond_|-mod_watch', state_run)

    def test_issue_30820_requisite_in_match_by_name(self):
        '''
        This tests the case where a requisite_in matches by name instead of ID

        See https://github.com/saltstack/salt/issues/30820 for more info
        '''
        state_run = self.run_function(
            'state.sls',
            mods='requisites.requisite_in_match_by_name'
        )
        bar_state = 'cmd_|-bar state_|-echo bar_|-wait'

        self.assertIn(bar_state, state_run)
        self.assertEqual(state_run[bar_state]['comment'],
                         'Command "echo bar" run')

    def test_retry_option_defaults(self):
        '''
        test the retry option on a simple state with defaults
        ensure comment is as expected
        ensure state duration is greater than default retry_interval (30 seconds)
        '''
        state_run = self.run_function(
            'state.sls',
            mods='retry.retry_defaults'
        )
        retry_state = 'file_|-file_test_|-/path/to/a/non-existent/file.txt_|-exists'
        expected_comment = ('Attempt 1: Returned a result of "False", with the following '
                'comment: "Specified path /path/to/a/non-existent/file.txt does not exist"\n'
                'Specified path /path/to/a/non-existent/file.txt does not exist')
        self.assertEqual(state_run[retry_state]['comment'], expected_comment)
        self.assertTrue(state_run[retry_state]['duration'] > 30)
        self.assertEqual(state_run[retry_state]['result'], False)

    def test_retry_option_custom(self):
        '''
        test the retry option on a simple state with custom retry values
        ensure comment is as expected
        ensure state duration is greater than custom defined interval * (retries - 1)
        '''
        state_run = self.run_function(
            'state.sls',
            mods='retry.retry_custom'
        )
        retry_state = 'file_|-file_test_|-/path/to/a/non-existent/file.txt_|-exists'
        expected_comment = ('Attempt 1: Returned a result of "False", with the following '
                'comment: "Specified path /path/to/a/non-existent/file.txt does not exist"\n'
                'Attempt 2: Returned a result of "False", with the following comment: "Specified'
                ' path /path/to/a/non-existent/file.txt does not exist"\nAttempt 3: Returned'
                ' a result of "False", with the following comment: "Specified path'
                ' /path/to/a/non-existent/file.txt does not exist"\nAttempt 4: Returned a'
                ' result of "False", with the following comment: "Specified path'
                ' /path/to/a/non-existent/file.txt does not exist"\nSpecified path'
                ' /path/to/a/non-existent/file.txt does not exist')
        self.assertEqual(state_run[retry_state]['comment'], expected_comment)
        self.assertTrue(state_run[retry_state]['duration'] > 40)
        self.assertEqual(state_run[retry_state]['result'], False)

    def test_retry_option_success(self):
        '''
        test a state with the retry option that should return True immedietly (i.e. no retries)
        '''
        testfile = os.path.join(TMP, 'retry_file')
        state_run = self.run_function(
            'state.sls',
            mods='retry.retry_success'
        )
        os.unlink(testfile)
        retry_state = 'file_|-file_test_|-{0}_|-exists'.format(testfile)
        self.assertNotIn('Attempt', state_run[retry_state]['comment'])

    def run_create(self):
        '''
        helper function to wait 30 seconds and then create the temp retry file
        '''
        testfile = os.path.join(TMP, 'retry_file')
        time.sleep(30)
        with salt.utils.files.fopen(testfile, 'a'):
            pass

    def test_retry_option_eventual_success(self):
        '''
        test a state with the retry option that should return True after at least 4 retry attmempt
        but never run 15 attempts
        '''
        testfile = os.path.join(TMP, 'retry_file')
        create_thread = threading.Thread(target=self.run_create)
        create_thread.start()
        state_run = self.run_function(
            'state.sls',
            mods='retry.retry_success2'
        )
        retry_state = 'file_|-file_test_|-{0}_|-exists'.format(testfile)
        self.assertIn('Attempt 1:', state_run[retry_state]['comment'])
        self.assertIn('Attempt 2:', state_run[retry_state]['comment'])
        self.assertIn('Attempt 3:', state_run[retry_state]['comment'])
        self.assertIn('Attempt 4:', state_run[retry_state]['comment'])
        self.assertNotIn('Attempt 15:', state_run[retry_state]['comment'])
        self.assertEqual(state_run[retry_state]['result'], True)

    def test_issue_38683_require_order_failhard_combination(self):
        '''
        This tests the case where require, order, and failhard are all used together in a state definition.

        Previously, the order option, which used in tandem with require and failhard, would cause the state
        compiler to stacktrace. This exposed a logic error in the ``check_failhard`` function of the state
        compiler. With the logic error resolved, this test should now pass.

        See https://github.com/saltstack/salt/issues/38683 for more information.
        '''
        state_run = self.run_function(
            'state.sls',
            mods='requisites.require_order_failhard_combo'
        )
        state_id = 'test_|-b_|-b_|-fail_with_changes'

        self.assertIn(state_id, state_run)
        self.assertEqual(state_run[state_id]['comment'], 'Failure!')
        self.assertFalse(state_run[state_id]['result'])

    def test_issue_46762_prereqs_on_a_state_with_unfulfilled_requirements(self):
        '''
        This tests the case where state C requires state A, which fails.
        State C is a pre-required state for State B.
        Since state A fails, state C will not run because the requisite failed,
        therefore state B will not run because state C failed to run.

        See https://github.com/saltstack/salt/issues/46762 for
        more information.
        '''
        state_run = self.run_function(
            'state.sls',
            mods='issue-46762'
        )

        state_id = 'test_|-a_|-a_|-fail_without_changes'
        self.assertIn(state_id, state_run)
        self.assertEqual(state_run[state_id]['comment'],
                         'Failure!')
        self.assertFalse(state_run[state_id]['result'])

        state_id = 'test_|-b_|-b_|-nop'
        self.assertIn(state_id, state_run)
        self.assertEqual(state_run[state_id]['comment'],
                         'One or more requisite failed: issue-46762.c')
        self.assertFalse(state_run[state_id]['result'])

        state_id = 'test_|-c_|-c_|-nop'
        self.assertIn(state_id, state_run)
        self.assertEqual(state_run[state_id]['comment'],
                         'One or more requisite failed: issue-46762.a')
        self.assertFalse(state_run[state_id]['result'])

    def test_state_nonbase_environment(self):
        '''
        test state.sls with saltenv using a nonbase environment
        with a salt source
        '''
        filename = os.path.join(TMP, 'nonbase_env')
        try:
            ret = self.run_function(
                'state.sls',
                mods='non-base-env',
                saltenv='prod'
            )
            ret = ret[next(iter(ret))]
            assert ret['result']
            assert ret['comment'] == 'File {0} updated'.format(filename)
            assert os.path.isfile(filename)
        finally:
            try:
                os.remove(filename)
            except OSError:
                pass

    @skipIf(sys.platform.startswith('win'), 'Skipped until parallel states can be fixed on Windows')
    def test_parallel_state_with_long_tag(self):
        '''
        This tests the case where the state being executed has a long ID dec or
        name and states are being run in parallel. The filenames used for the
        parallel state cache were previously based on the tag for each chunk,
        and longer ID decs or name params can cause the cache file to be longer
        than the operating system's max file name length. To counter this we
        instead generate a SHA1 hash of the chunk's tag to use as the cache
        filename. This test will ensure that long tags don't cause caching
        failures.

        See https://github.com/saltstack/salt/issues/49738 for more info.
        '''
        short_command = 'helloworld'
        long_command = short_command * 25

        ret = self.run_function(
            'state.sls',
            mods='issue-49738',
            pillar={'short_command': short_command,
                    'long_command': long_command}
        )
        comments = sorted([x['comment'] for x in six.itervalues(ret)])
        expected = sorted(['Command "{0}" run'.format(x)
                           for x in (short_command, long_command)])
        assert comments == expected, '{0} != {1}'.format(comments, expected)

    def _add_runtime_pillar(self, pillar):
        '''
        helper class to add pillar data at runtime
        '''
        import salt.utils.yaml
        with salt.utils.files.fopen(os.path.join(TMP_PILLAR_TREE,
                                                 'pillar.sls'), 'w') as fp:
            salt.utils.yaml.safe_dump(pillar, fp)

        with salt.utils.files.fopen(os.path.join(TMP_PILLAR_TREE, 'top.sls'), 'w') as fp:
            fp.write(textwrap.dedent('''\
                     base:
                       '*':
                         - pillar
                     '''))

        self.run_function('saltutil.refresh_pillar')
        self.run_function('test.sleep', [5])

    def test_state_sls_id_test(self):
        '''
        test state.sls_id when test is set
        to true in pillar data
        '''
        self._add_runtime_pillar(pillar={'test': True})
        testfile = os.path.join(TMP, 'testfile')
        comment = 'The file {0} is set to be changed'.format(testfile)
        ret = self.run_function('state.sls', ['core'])

        for key, val in ret.items():
            self.assertEqual(val['comment'], comment)
            self.assertEqual(val['changes'], {'newfile': testfile})

    def test_state_sls_id_test_state_test_post_run(self):
        '''
        test state.sls_id when test is set to
        true post the state already being run previously
        '''
        file_name = os.path.join(TMP, 'testfile')
        ret = self.run_function('state.sls', ['core'])
        for key, val in ret.items():
            self.assertEqual(val['comment'],
                             'File {0} updated'.format(file_name))
            self.assertEqual(val['changes']['diff'], 'New file')

        self._add_runtime_pillar(pillar={'test': True})
        ret = self.run_function('state.sls', ['core'])

        for key, val in ret.items():
            self.assertEqual(
                val['comment'],
                'The file {0} is in the correct state'.format(file_name))
            self.assertEqual(val['changes'], {})

    def test_state_sls_id_test_true(self):
        '''
        test state.sls_id when test=True is passed as arg
        '''
        file_name = os.path.join(TMP, 'testfile')
        ret = self.run_function('state.sls', ['core'], test=True)
        for key, val in ret.items():
            self.assertEqual(
                val['comment'],
                'The file {0} is set to be changed'.format(file_name))
            self.assertEqual(val['changes'], {'newfile': file_name})

    def test_state_sls_id_test_true_post_run(self):
        '''
        test state.sls_id when test is set to true as an
        arg post the state already being run previously
        '''
        file_name = os.path.join(TMP, 'testfile')
        ret = self.run_function('state.sls', ['core'])
        for key, val in ret.items():
            self.assertEqual(val['comment'],
                             'File {0} updated'.format(file_name))
            self.assertEqual(val['changes']['diff'], 'New file')

        ret = self.run_function('state.sls', ['core'], test=True)

        for key, val in ret.items():
            self.assertEqual(
                val['comment'],
                'The file {0} is in the correct state'.format(file_name))
            self.assertEqual(val['changes'], {})

    def test_state_sls_id_test_false_pillar_true(self):
        '''
        test state.sls_id when test is set to false as an
        arg and minion_state_test is set to True. Should
        return test=False.
        '''
        file_name = os.path.join(TMP, 'testfile')
        self._add_runtime_pillar(pillar={'test': True})
        ret = self.run_function('state.sls', ['core'], test=False)

        for key, val in ret.items():
            self.assertEqual(val['comment'],
                             'File {0} updated'.format(file_name))
            self.assertEqual(val['changes']['diff'], 'New file')

    def test_issue_30161_unless_and_onlyif_together(self):
        '''
        test cmd.run using multiple unless options where the first cmd in the
        list will pass, but the second will fail. This tests the fix for issue
        #35384. (The fix is in PR #35545.)
        '''
        sls = self.run_function('state.sls', mods='issue-30161')
        self.assertSaltTrueReturn(sls)
        # We must assert against the comment here to make sure the comment reads that the
        # command "echo "hello"" was run. This ensures that we made it to the last unless
        # command in the state. If the comment reads "unless condition is true", or similar,
        # then the unless state run bailed out after the first unless command succeeded,
        # which is the bug we're regression testing for.
        _expected = {'file_|-unless_false_onlyif_false_|-{0}{1}test.txt_|-managed'.format(TMP, os.path.sep):
                     {'comment': 'onlyif condition is false\nunless condition is false',
                      'name': '{0}{1}test.txt'.format(TMP, os.path.sep),
                      'skip_watch': True,
                      'changes': {},
                      'result': True},
                     'file_|-unless_false_onlyif_true_|-{0}{1}test.txt_|-managed'.format(TMP, os.path.sep):
                     {'comment': 'Empty file',
                      'name': '{0}{1}test.txt'.format(TMP, os.path.sep),
                      'start_time': '18:10:20.341753',
                      'result': True,
                      'changes': {'new': 'file {0}{1}test.txt created'.format(TMP, os.path.sep)}},
                     'file_|-unless_true_onlyif_false_|-{0}{1}test.txt_|-managed'.format(TMP, os.path.sep):
                     {'comment': 'onlyif condition is false\nunless condition is true',
                      'name': '{0}{1}test.txt'.format(TMP, os.path.sep),
                      'start_time': '18:10:22.936446',
                      'skip_watch': True,
                      'changes': {},
                      'result': True},
                     'file_|-unless_true_onlyif_true_|-{0}{1}test.txt_|-managed'.format(TMP, os.path.sep):
                     {'comment': 'onlyif condition is true\nunless condition is true',
                      'name': '{0}{1}test.txt'.format(TMP, os.path.sep),
                      'skip_watch': True,
                      'changes': {},
                      'result': True}}
        for id in _expected:
            self.assertEqual(sls[id]['comment'], _expected[id]['comment'])

    def test_state_sls_unicode_characters(self):
        '''
        test state.sls when state file contains non-ascii characters
        '''
        ret = self.run_function('state.sls', ['issue-46672'])
        log.debug('== ret %s ==', type(ret))

        _expected = "cmd_|-echo1_|-echo 'This is Æ test!'_|-run"
        self.assertIn(_expected, ret)

    def test_state_sls_unicode_characters_cmd_output(self):
        '''
        test the output from running and echo command with non-ascii
        characters.
        '''
        ret = self.run_function('state.sls', ['issue-46672-a'])
        key = list(ret.keys())[0]
        log.debug('== ret %s ==', type(ret))
        _expected = 'This is Æ test!'
        if salt.utils.platform.is_windows():
            # Windows cmd.exe will mangle the output using cmd's codepage.
            if six.PY2:
                _expected = "'This is A+ test!'"
            else:
                _expected = "'This is ’ test!'"
        self.assertEqual(_expected, ret[key]['changes']['stdout'])

    def tearDown(self):
        nonbase_file = os.path.join(TMP, 'nonbase_env')
        if os.path.isfile(nonbase_file):
            os.remove(nonbase_file)

        # remove old pillar data
        for filename in os.listdir(TMP_PILLAR_TREE):
            os.remove(os.path.join(TMP_PILLAR_TREE, filename))
        self.run_function('saltutil.refresh_pillar')
        self.run_function('test.sleep', [5])

        # remove testfile added in core.sls state file
        state_file = os.path.join(TMP, 'testfile')
        if os.path.isfile(state_file):
            os.remove(state_file)

        # remove testfile added in issue-30161.sls state file
        state_file = os.path.join(TMP, 'test.txt')
        if os.path.isfile(state_file):
            os.remove(state_file)

    def test_state_sls_integer_name(self):
        '''
        This tests the case where the state file is named
        only with integers
        '''
        state_run = self.run_function(
            'state.sls',
            mods='12345'
        )

        state_id = 'test_|-always-passes_|-always-passes_|-succeed_without_changes'
        self.assertIn(state_id, state_run)
        self.assertEqual(state_run[state_id]['comment'],
                         'Success!')
        self.assertTrue(state_run[state_id]['result'])<|MERGE_RESOLUTION|>--- conflicted
+++ resolved
@@ -70,14 +70,6 @@
 
     maxDiff = None
 
-<<<<<<< HEAD
-    def setUp(self):
-        super(StateModuleTest, self).setUp()
-        destpath = os.path.join(FILES, 'file', 'base', 'testappend', 'firstif')
-        destpath = os.path.join(FILES, 'file', 'base', 'testappend', 'secondif')
-        sls = self.run_function('saltutil.sync_modules')
-        assert isinstance(sls, list)
-=======
     @classmethod
     def setUpClass(cls):
         def _reline(path, ending=DEFAULT_ENDING):
@@ -94,7 +86,6 @@
         _reline(destpath)
         destpath = os.path.join(BASE_FILES, 'testappend', 'secondif')
         _reline(destpath)
->>>>>>> d0c68df8
 
     def test_show_highstate(self):
         '''
