--- conflicted
+++ resolved
@@ -481,7 +481,6 @@
         self.assertListEqual(list(os_grains.get('osrelease_info')), os_release_map['osrelease_info'])
         self.assertEqual(os_grains.get('osmajorrelease'), os_release_map['osmajorrelease'])
 
-<<<<<<< HEAD
     def test_windows_iscsi_iqn_grains(self):
         cmd_run_mock = MagicMock(
             return_value={'stdout': 'iSCSINodeName\niqn.1991-05.com.microsoft:simon-x1\n'}
@@ -686,7 +685,7 @@
 
         self.assertEqual(os_grains.get('mem_total'), 2023)
         self.assertEqual(os_grains.get('swap_total'), 400)
-=======
+
     def test_docker_virtual(self):
         '''
         Test if OS grains are parsed correctly in Ubuntu Xenial Xerus
@@ -706,7 +705,6 @@
                             core._virtual({'kernel': 'Linux'}).get('virtual_subtype'),
                             'Docker'
                         )
->>>>>>> b49ee979
 
     def _check_ipaddress(self, value, ip_v):
         '''
