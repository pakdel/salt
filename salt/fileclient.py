--- conflicted
+++ resolved
@@ -365,23 +365,15 @@
         localsfilesdest = os.path.join(
             self.opts['cachedir'], 'localfiles', path.lstrip('|/'))
         filesdest = os.path.join(
-<<<<<<< HEAD
             self.opts['cachedir'], 'files', saltenv, path.lstrip('|'))
-=======
-            self.opts['cachedir'], 'files', saltenv, path.lstrip('salt://'))
         extrndest = self._extrn_path(path, saltenv)
->>>>>>> c7003d49
 
         if os.path.exists(filesdest):
             return salt.utils.url.escape(filesdest) if escaped else filesdest
         elif os.path.exists(localsfilesdest):
-<<<<<<< HEAD
             return salt.utils.url.escape(localsfilesdest) if escaped else localsfilesdest
-=======
-            return localsfilesdest
         elif os.path.exists(extrndest):
             return extrndest
->>>>>>> c7003d49
 
         return ''
 
