--- conflicted
+++ resolved
@@ -2,13 +2,8 @@
 '''
 The acl module handles publisher_acl operations
 
-<<<<<<< HEAD
-Additional information on publisher_acl can be
-found by reading the salt documention:
-=======
 Additional information on client_acl can be
 found by reading the salt documentation:
->>>>>>> 8b483ee3
 
     http://docs.saltstack.com/en/latest/ref/publisheracl.html
 '''
