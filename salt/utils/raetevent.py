# -*- coding: utf-8 -*-
'''
Manage events

This module is used to manage events via RAET
'''
from __future__ import absolute_import

# Import python libs
import os
import logging
import time
from collections import MutableMapping

# Import salt libs
import salt.payload
import salt.loader
import salt.state
import salt.utils.event
from salt import transport
from salt.utils import kinds
from salt import syspaths
from raet import raeting, nacling
from raet.lane.stacking import LaneStack
from raet.lane.yarding import RemoteYard



log = logging.getLogger(__name__)


class RAETEvent(object):
    '''
    The base class used to manage salt events
    '''
    def __init__(self, node, sock_dir=None, listen=True, opts=None):
        '''
        Set up the stack and remote yard
        '''
        self.node = node  # application kind see kinds.APPL_KIND_NAMES
        self.sock_dir = sock_dir
        self.listen = listen
        if opts is None:
            opts = {}
        self.opts = opts
        self.stack = None
        self.ryn = 'manor'  # remote yard name
        self.connected = False
        self.__prep_stack()

    def __prep_stack(self):
        '''
        Prepare the stack objects
        '''
        if not self.stack:
            if transport.jobber_stack:
                self.stack = transport.jobber_stack
            else:
                self.stack = transport.jobber_stack = self._setup_stack(ryn=self.ryn)
        log.debug("RAETEvent Using Jobber Stack at = {0}\n".format(self.stack.ha))
        self.connect_pub()

    def _setup_stack(self, ryn='manor'):
        kind = self.opts.get('__role', '')  # opts optional for master
        if kind:  # not all uses of Raet SaltEvent has opts defined
            if kind not in kinds.APPL_KINDS:
                emsg = ("Invalid application kind = '{0}' for RAET SaltEvent.".format(kind))
                log.error(emsg + "\n")
                raise ValueError(emsg)
            if kind != self.node:
                emsg = ("Mismatch between node = '{0}' and kind = '{1}' in "
                        "RAET SaltEvent.".format(self.node, kind))
                log.error(emsg + '\n')
                raise ValueError(emsg)

        if self.node in [kinds.APPL_KIND_NAMES[kinds.applKinds.master],
                         kinds.APPL_KIND_NAMES[kinds.applKinds.syndic]]:  # []'master', 'syndic']
            lanename = 'master'
        elif self.node in [kinds.APPL_KIND_NAMES[kinds.applKinds.minion],
                           kinds.APPL_KIND_NAMES[kinds.applKinds.caller]]:  # ['minion', 'caller']
            role = self.opts.get('id', '')  # opts required for minion
            if not role:
                emsg = ("Missing role required to setup RAET SaltEvent.")
                log.error(emsg + "\n")
                raise ValueError(emsg)
            if not kind:
                emsg = "Missing kind required to setup RAET SaltEvent."
                log.error(emsg + '\n')
                raise ValueError(emsg)
            lanename = "{0}_{1}".format(role, kind)
        else:
            emsg = ("Unsupported application node kind '{0}' for RAET SaltEvent.".format(self.node))
            log.error(emsg + '\n')
            raise ValueError(emsg)

        name = 'event' + nacling.uuid(size=18)
        cachedir = self.opts.get('cachedir', os.path.join(syspaths.CACHE_DIR, self.node))

        stack = LaneStack(
                name=name,
                lanename=lanename,
                sockdirpath=self.sock_dir)
        stack.Pk = raeting.packKinds.pack
        stack.addRemote(RemoteYard(stack=stack,
                                   lanename=lanename,
                                   name=ryn,
                                   dirpath=self.sock_dir))
        return stack

    def subscribe(self, tag=None):
        '''
        Included for compat with zeromq events, not required
        '''
        return

    def unsubscribe(self, tag=None):
        '''
        Included for compat with zeromq events, not required
        '''
        return

    def connect_pub(self):
        '''
        Establish the publish connection
        '''
        if not self.connected and self.listen:
            try:
                route = {'dst': (None, self.ryn, 'event_req'),
                         'src': (None, self.stack.local.name, None)}
                msg = {'route': route}
                self.stack.transmit(msg, self.stack.nameRemotes[self.ryn].uid)
                self.stack.serviceAll()
                self.connected = True
            except Exception:
                pass

    def connect_pull(self, timeout=1000):
        '''
        Included for compat with zeromq events, not required
        '''
        return

    @classmethod
    def unpack(cls, raw, serial=None):
        '''
        Included for compat with zeromq events, not required
        '''
        return raw

    def get_event(self, wait=5, tag='', full=False):
        '''
        Get a single publication.
        IF no publication available THEN block for up to wait seconds
        AND either return publication OR None IF no publication available.

        IF wait is 0 then block forever.
        '''
        self.connect_pub()
        start = time.time()
        while True:
            self.stack.serviceAll()
            if self.stack.rxMsgs:
                msg, sender = self.stack.rxMsgs.popleft()
                if 'tag' not in msg and 'data' not in msg:
                    # Invalid event, how did this get here?
                    continue
                if not msg['tag'].startswith(tag):
                    # Not what we are looking for, throw it away
                    continue
                if full:
                    return msg
                else:
                    return msg['data']
            if start + wait < time.time():
                return None
            time.sleep(0.01)

    def get_event_noblock(self):
        '''
        Get the raw event msg without blocking or any other niceties
        '''
        self.connect_pub()
        self.stack.serviceAll()
        if self.stack.rxMsgs:
            msg, sender = self.stack.rxMsgs.popleft()
            if 'tag' not in msg and 'data' not in msg:
                # Invalid event, how did this get here?
                return None
            return msg

    def iter_events(self, tag='', full=False):
        '''
        Creates a generator that continuously listens for events
        '''
        while True:
            data = self.get_event(tag=tag, full=full)
            if data is None:
                continue
            yield data

    def fire_event(self, data, tag, timeout=1000):
        '''
        Send a single event into the publisher with paylod dict "data" and event
        identifier "tag"
        '''
        self.connect_pub()
        # Timeout is retained for compat with zeromq events
        if not str(tag):  # no empty tags allowed
            raise ValueError('Empty tag.')

        if not isinstance(data, MutableMapping):  # data must be dict
            raise ValueError('Dict object expected, not "{0!r}".'.format(data))
        route = {'dst': (None, self.ryn, 'event_fire'),
                 'src': (None, self.stack.local.name, None)}
        msg = {'route': route, 'tag': tag, 'data': data}
        self.stack.transmit(msg, self.stack.nameRemotes[self.ryn].uid)
        self.stack.serviceAll()

    def fire_ret_load(self, load):
        '''
        Fire events based on information in the return load
        '''
        if load.get('retcode') and load.get('fun'):
            # Minion fired a bad retcode, fire an event
            if load['fun'] in salt.utils.event.SUB_EVENT:
                try:
                    for tag, data in load.get('return', {}).items():
                        data['retcode'] = load['retcode']
                        tags = tag.split('_|-')
                        if data.get('result') is False:
                            self.fire_event(
                                    data,
                                    '{0}.{1}'.format(tags[0], tags[-1]))  # old dup event
                            data['jid'] = load['jid']
                            data['id'] = load['id']
                            data['success'] = False
                            data['return'] = 'Error: {0}.{1}'.format(tags[0], tags[-1])
                            data['fun'] = load['fun']
                            data['user'] = load['user']
                            self.fire_event(
                                data,
                                salt.utils.event.tagify([load['jid'],
                                        'sub',
                                        load['id'],
                                        'error',
                                        load['fun']],
                                       'job'))
                except Exception:
                    pass

    def destroy(self):
        if hasattr(self, 'stack'):
            self.stack.server.close()

    #def __del__(self):  # Need to manually call destroy when we are done
        #self.destroy()

class MasterEvent(RAETEvent):
    '''
    Create a master event management object
    '''
    def __init__(self, opts, sock_dir):
        super(MasterEvent, self).__init__('master', opts=opts, sock_dir=sock_dir)

class RunnerEvent(MasterEvent):
    '''
    This is used to send progress and return events from runners.
    It extends MasterEvent to include information about how to
    display events to the user as a runner progresses.
    '''
    def __init__(self, opts, jid):
        super(RunnerEvent, self).__init__( opts=opts, sock_dir=opts['sock_dir'],)
        self.jid = jid

    def fire_progress(self, data, outputter='pprint'):
        progress_event = {'data': data,
                          'outputter': outputter}
<<<<<<< HEAD
        self.fire_event(progress_event, salt.utils.tagify([self.jid, 'progress'], 'runner'))

=======
        self.fire_event(progress_event, salt.utils.event.tagify([self.jid, 'progress'], 'runner'))
>>>>>>> 028da8fd
<|MERGE_RESOLUTION|>--- conflicted
+++ resolved
@@ -275,9 +275,4 @@
     def fire_progress(self, data, outputter='pprint'):
         progress_event = {'data': data,
                           'outputter': outputter}
-<<<<<<< HEAD
-        self.fire_event(progress_event, salt.utils.tagify([self.jid, 'progress'], 'runner'))
-
-=======
-        self.fire_event(progress_event, salt.utils.event.tagify([self.jid, 'progress'], 'runner'))
->>>>>>> 028da8fd
+        self.fire_event(progress_event, salt.utils.event.tagify([self.jid, 'progress'], 'runner'))