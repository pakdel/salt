# -*- coding: utf-8 -*-
'''
Support for Opkg

.. important::
    If you feel that Salt should be using this module to manage packages on a
    minion, and it is using a different module (or gives an error similar to
    *'pkg.install' is not available*), see :ref:`here
    <module-provider-override>`.

.. versionadded: 2016.3.0

.. note::

    For version comparison support on opkg < 0.3.4, the ``opkg-utils`` package
    must be installed.

'''
# Import python libs
from __future__ import absolute_import
import copy
import os
import re
import logging

# Import salt libs
import salt.utils.args
import salt.utils.data
import salt.utils.files
import salt.utils.itertools
import salt.utils.path
import salt.utils.pkg
import salt.utils.versions
from salt.exceptions import (
    CommandExecutionError, MinionError, SaltInvocationError
)
# Import 3rd-party libs
from salt.ext import six
from salt.ext.six.moves import shlex_quote as _cmd_quote  # pylint: disable=import-error

REPO_REGEXP = r'^#?\s*(src|src/gz)\s+([^\s<>]+|"[^<>]+")\s+[^\s<>]+'
OPKG_CONFDIR = '/etc/opkg'
ATTR_MAP = {
    'Architecture': 'arch',
    'Homepage': 'url',
    'Installed-Time': 'install_date_time_t',
    'Maintainer': 'packager',
    'Package': 'name',
    'Section': 'group'
}

log = logging.getLogger(__name__)

# Define the module's virtual name
__virtualname__ = 'pkg'


def __virtual__():
    '''
    Confirm this module is on a nilrt based system
    '''
    if __grains__.get('os_family', False) == 'NILinuxRT':
        return __virtualname__
    return (False, "Module opkg only works on nilrt based systems")


def latest_version(*names, **kwargs):
    '''
    Return the latest version of the named package available for upgrade or
    installation. If more than one package name is specified, a dict of
    name/version pairs is returned.

    If the latest version of a given package is already installed, an empty
    string will be returned for that package.

    CLI Example:

    .. code-block:: bash

        salt '*' pkg.latest_version <package name>
        salt '*' pkg.latest_version <package name>
        salt '*' pkg.latest_version <package1> <package2> <package3> ...
    '''
    refresh = salt.utils.data.is_true(kwargs.pop('refresh', True))

    if len(names) == 0:
        return ''

    ret = {}
    for name in names:
        ret[name] = ''

    # Refresh before looking for the latest version available
    if refresh:
        refresh_db()

    cmd = ['opkg', 'list-upgradable']
    out = __salt__['cmd.run_stdout'](cmd,
                                     output_loglevel='trace',
                                     python_shell=False)
    for line in salt.utils.itertools.split(out, '\n'):
        try:
            name, _oldversion, newversion = line.split(' - ')
            if name in names:
                ret[name] = newversion
        except ValueError:
            pass

    # Return a string if only one package name passed
    if len(names) == 1:
        return ret[names[0]]
    return ret


# available_version is being deprecated
available_version = latest_version


def version(*names, **kwargs):
    '''
    Returns a string representing the package version or an empty string if not
    installed. If more than one package name is specified, a dict of
    name/version pairs is returned.

    CLI Example:

    .. code-block:: bash

        salt '*' pkg.version <package name>
        salt '*' pkg.version <package1> <package2> <package3> ...
    '''
    return __salt__['pkg_resource.version'](*names, **kwargs)


<<<<<<< HEAD
def refresh_db(failhard=False):
=======
def refresh_db(**kwargs):  # pylint: disable=unused-argument
>>>>>>> afcaa0c5
    '''
    Updates the opkg database to latest packages based upon repositories

    Returns a dict, with the keys being package databases and the values being
    the result of the update attempt. Values can be one of the following:

    - ``True``: Database updated successfully
    - ``False``: Problem updating database

    failhard
        If False, return results of failed lines as ``False`` for the package
        database that encountered the error.
        If True, raise an error with a list of the package databases that
        encountered errors.

        .. versionadded:: Oxygen

    CLI Example:

    .. code-block:: bash

        salt '*' pkg.refresh_db
    '''
    # Remove rtag file to keep multiple refreshes from happening in pkg states
    salt.utils.pkg.clear_rtag(__opts__)
    ret = {}
    error_repos = []
    cmd = ['opkg', 'update']
    # opkg returns a non-zero retcode when there is a failure to refresh
    # from one or more repos. Due to this, ignore the retcode.
    call = __salt__['cmd.run_all'](cmd,
                                   output_loglevel='trace',
                                   python_shell=False,
                                   ignore_retcode=True,
                                   redirect_stderr=True)

    out = call['stdout']
    prev_line = ''
    for line in salt.utils.itertools.split(out, '\n'):
        if 'Inflating' in line:
            key = line.strip().split()[1][:-1]
            ret[key] = True
        elif 'Updated source' in line:
            # Use the previous line.
            key = prev_line.strip().split()[1][:-1]
            ret[key] = True
        elif 'Failed to download' in line:
            key = line.strip().split()[5].split(',')[0]
            ret[key] = False
            error_repos.append(key)
        prev_line = line

    if failhard and error_repos:
        raise CommandExecutionError(
            'Error getting repos: {0}'.format(', '.join(error_repos))
        )

    # On a non-zero exit code where no failed repos were found, raise an
    # exception because this appears to be a different kind of error.
    if call['retcode'] != 0 and not error_repos:
        raise CommandExecutionError(
            '{0}'.format(out)
        )

    return ret


def install(name=None,
            refresh=False,
            pkgs=None,
            sources=None,
            reinstall=False,
            **kwargs):
    '''
    Install the passed package, add refresh=True to update the opkg database.

    name
        The name of the package to be installed. Note that this parameter is
        ignored if either "pkgs" or "sources" is passed. Additionally, please
        note that this option can only be used to install packages from a
        software repository. To install a package file manually, use the
        "sources" option.

        CLI Example:

        .. code-block:: bash

            salt '*' pkg.install <package name>

    refresh
        Whether or not to refresh the package database before installing.

    version
        Install a specific version of the package, e.g. 1.2.3~0ubuntu0. Ignored
        if "pkgs" or "sources" is passed.

        .. versionadded:: 2017.7.0

    reinstall : False
        Specifying reinstall=True will use ``opkg install --force-reinstall``
        rather than simply ``opkg install`` for requested packages that are
        already installed.

        If a version is specified with the requested package, then ``opkg
        install --force-reinstall`` will only be used if the installed version
        matches the requested version.

        .. versionadded:: 2017.7.0


    Multiple Package Installation Options:

    pkgs
        A list of packages to install from a software repository. Must be
        passed as a python list.

        CLI Example:

        .. code-block:: bash

            salt '*' pkg.install pkgs='["foo", "bar"]'
            salt '*' pkg.install pkgs='["foo", {"bar": "1.2.3-0ubuntu0"}]'

    sources
        A list of IPK packages to install. Must be passed as a list of dicts,
        with the keys being package names, and the values being the source URI
        or local path to the package.  Dependencies are automatically resolved
        and marked as auto-installed.

        CLI Example:

        .. code-block:: bash

            salt '*' pkg.install sources='[{"foo": "salt://foo.deb"},{"bar": "salt://bar.deb"}]'

    install_recommends
        Whether to install the packages marked as recommended. Default is True.

    only_upgrade
        Only upgrade the packages (disallow downgrades), if they are already
        installed. Default is False.

        .. versionadded:: 2017.7.0

    Returns a dict containing the new package names and versions::

        {'<package>': {'old': '<old-version>',
                       'new': '<new-version>'}}
    '''
    refreshdb = salt.utils.data.is_true(refresh)

    try:
        pkg_params, pkg_type = __salt__['pkg_resource.parse_targets'](
            name, pkgs, sources, **kwargs
        )
    except MinionError as exc:
        raise CommandExecutionError(exc)

    old = list_pkgs()
    cmd_prefix = ['opkg', 'install']
    to_install = []
    to_reinstall = []
    to_downgrade = []

    if pkg_params is None or len(pkg_params) == 0:
        return {}
    elif pkg_type == 'file':
        if reinstall:
            cmd_prefix.append('--force-reinstall')
        if not kwargs.get('only_upgrade', False):
            cmd_prefix.append('--force-downgrade')
        to_install.extend(pkg_params)
    elif pkg_type == 'repository':
        if not kwargs.get('install_recommends', True):
            cmd_prefix.append('--no-install-recommends')
        for pkgname, pkgversion in six.iteritems(pkg_params):
            if (name and pkgs is None and kwargs.get('version') and
                    len(pkg_params) == 1):
                # Only use the 'version' param if 'name' was not specified as a
                # comma-separated list
                version_num = kwargs['version']
            else:
                version_num = pkgversion

            if version_num is None:
                # Don't allow downgrades if the version
                # number is not specified.
                if reinstall and pkgname in old:
                    to_reinstall.append(pkgname)
                else:
                    to_install.append(pkgname)
            else:
                pkgstr = '{0}={1}'.format(pkgname, version_num)
                cver = old.get(pkgname, '')
                if reinstall and cver and salt.utils.versions.compare(
                        ver1=version_num,
                        oper='==',
                        ver2=cver,
                        cmp_func=version_cmp):
                    to_reinstall.append(pkgstr)
                elif not cver or salt.utils.versions.compare(
                        ver1=version_num,
                        oper='>=',
                        ver2=cver,
                        cmp_func=version_cmp):
                    to_install.append(pkgstr)
                else:
                    if not kwargs.get('only_upgrade', False):
                        to_downgrade.append(pkgstr)
                    else:
                        # This should cause the command to fail.
                        to_install.append(pkgstr)

    cmds = []

    if to_install:
        cmd = copy.deepcopy(cmd_prefix)
        cmd.extend(to_install)
        cmds.append(cmd)

    if to_downgrade:
        cmd = copy.deepcopy(cmd_prefix)
        cmd.append('--force-downgrade')
        cmd.extend(to_downgrade)
        cmds.append(cmd)

    if to_reinstall:
        cmd = copy.deepcopy(cmd_prefix)
        cmd.append('--force-reinstall')
        cmd.extend(to_reinstall)
        cmds.append(cmd)

    if not cmds:
        return {}

    if refreshdb:
        refresh_db()

    errors = []
    for cmd in cmds:
        out = __salt__['cmd.run_all'](
            cmd,
            output_loglevel='trace',
            python_shell=False
        )
        if out['retcode'] != 0:
            if out['stderr']:
                errors.append(out['stderr'])
            else:
                errors.append(out['stdout'])

    __context__.pop('pkg.list_pkgs', None)
    new = list_pkgs()
    ret = salt.utils.data.compare_dicts(old, new)

    if pkg_type == 'file' and reinstall:
        # For file-based packages, prepare 'to_reinstall' to have a list
        # of all the package names that may have been reinstalled.
        # This way, we could include reinstalled packages in 'ret'.
        for pkgfile in to_install:
            # Convert from file name to package name.
            cmd = ['opkg', 'info', pkgfile]
            out = __salt__['cmd.run_all'](
                cmd,
                output_loglevel='trace',
                python_shell=False
            )
            if out['retcode'] == 0:
                # Just need the package name.
                pkginfo_dict = _process_info_installed_output(
                    out['stdout'], []
                )
                if pkginfo_dict:
                    to_reinstall.append(list(pkginfo_dict.keys())[0])

    for pkgname in to_reinstall:
        if pkgname not in ret or pkgname in old:
            ret.update({pkgname: {'old': old.get(pkgname, ''),
                                  'new': new.get(pkgname, '')}})

    if errors:
        raise CommandExecutionError(
            'Problem encountered installing package(s)',
            info={'errors': errors, 'changes': ret}
        )

    return ret


def remove(name=None, pkgs=None, **kwargs):  # pylint: disable=unused-argument
    '''
    Remove packages using ``opkg remove``.

    name
        The name of the package to be deleted.


    Multiple Package Options:

    pkgs
        A list of packages to delete. Must be passed as a python list. The
        ``name`` parameter will be ignored if this option is passed.


    Returns a dict containing the changes.

    CLI Example:

    .. code-block:: bash

        salt '*' pkg.remove <package name>
        salt '*' pkg.remove <package1>,<package2>,<package3>
        salt '*' pkg.remove pkgs='["foo", "bar"]'
    '''
    try:
        pkg_params = __salt__['pkg_resource.parse_targets'](name, pkgs)[0]
    except MinionError as exc:
        raise CommandExecutionError(exc)

    old = list_pkgs()
    targets = [x for x in pkg_params if x in old]
    if not targets:
        return {}
    cmd = ['opkg', 'remove']
    cmd.extend(targets)

    out = __salt__['cmd.run_all'](
        cmd,
        output_loglevel='trace',
        python_shell=False
    )
    if out['retcode'] != 0:
        if out['stderr']:
            errors = [out['stderr']]
        else:
            errors = [out['stdout']]
    else:
        errors = []

    __context__.pop('pkg.list_pkgs', None)
    new = list_pkgs()
    ret = salt.utils.data.compare_dicts(old, new)

    if errors:
        raise CommandExecutionError(
            'Problem encountered removing package(s)',
            info={'errors': errors, 'changes': ret}
        )

    return ret


def purge(name=None, pkgs=None, **kwargs):  # pylint: disable=unused-argument
    '''
    Package purges are not supported by opkg, this function is identical to
    :mod:`pkg.remove <salt.modules.opkg.remove>`.

    name
        The name of the package to be deleted.


    Multiple Package Options:

    pkgs
        A list of packages to delete. Must be passed as a python list. The
        ``name`` parameter will be ignored if this option is passed.


    Returns a dict containing the changes.

    CLI Example:

    .. code-block:: bash

        salt '*' pkg.purge <package name>
        salt '*' pkg.purge <package1>,<package2>,<package3>
        salt '*' pkg.purge pkgs='["foo", "bar"]'
    '''
    return remove(name=name, pkgs=pkgs)


def upgrade(refresh=True, **kwargs):  # pylint: disable=unused-argument
    '''
    Upgrades all packages via ``opkg upgrade``

    Returns a dictionary containing the changes:

    .. code-block:: python

        {'<package>':  {'old': '<old-version>',
                        'new': '<new-version>'}}


    CLI Example:

    .. code-block:: bash

        salt '*' pkg.upgrade
    '''
    ret = {'changes': {},
           'result': True,
           'comment': '',
           }

    if salt.utils.data.is_true(refresh):
        refresh_db()

    old = list_pkgs()

    cmd = ['opkg', 'upgrade']
    result = __salt__['cmd.run_all'](cmd,
                                     output_loglevel='trace',
                                     python_shell=False)
    __context__.pop('pkg.list_pkgs', None)
    new = list_pkgs()
    ret = salt.utils.data.compare_dicts(old, new)

    if result['retcode'] != 0:
        raise CommandExecutionError(
            'Problem encountered upgrading packages',
            info={'changes': ret, 'result': result}
        )

    return ret


def hold(name=None, pkgs=None, sources=None, **kwargs):  # pylint: disable=W0613
    '''
    Set package in 'hold' state, meaning it will not be upgraded.

    name
        The name of the package, e.g., 'tmux'

        CLI Example:

        .. code-block:: bash

            salt '*' pkg.hold <package name>

    pkgs
        A list of packages to hold. Must be passed as a python list.

        CLI Example:

        .. code-block:: bash

            salt '*' pkg.hold pkgs='["foo", "bar"]'
    '''
    if not name and not pkgs and not sources:
        raise SaltInvocationError(
            'One of name, pkgs, or sources must be specified.'
        )
    if pkgs and sources:
        raise SaltInvocationError(
            'Only one of pkgs or sources can be specified.'
        )

    targets = []
    if pkgs:
        targets.extend(pkgs)
    elif sources:
        for source in sources:
            targets.append(next(iter(source)))
    else:
        targets.append(name)

    ret = {}
    for target in targets:
        if isinstance(target, dict):
            target = next(iter(target))

        ret[target] = {'name': target,
                       'changes': {},
                       'result': False,
                       'comment': ''}

        state = _get_state(target)
        if not state:
            ret[target]['comment'] = ('Package {0} not currently held.'
                                      .format(target))
        elif state != 'hold':
            if 'test' in __opts__ and __opts__['test']:
                ret[target].update(result=None)
                ret[target]['comment'] = ('Package {0} is set to be held.'
                                          .format(target))
            else:
                result = _set_state(target, 'hold')
                ret[target].update(changes=result[target], result=True)
                ret[target]['comment'] = ('Package {0} is now being held.'
                                          .format(target))
        else:
            ret[target].update(result=True)
            ret[target]['comment'] = ('Package {0} is already set to be held.'
                                      .format(target))
    return ret


def unhold(name=None, pkgs=None, sources=None, **kwargs):  # pylint: disable=W0613
    '''
    Set package current in 'hold' state to install state,
    meaning it will be upgraded.

    name
        The name of the package, e.g., 'tmux'

        CLI Example:

        .. code-block:: bash

            salt '*' pkg.unhold <package name>

    pkgs
        A list of packages to hold. Must be passed as a python list.

        CLI Example:

        .. code-block:: bash

            salt '*' pkg.unhold pkgs='["foo", "bar"]'
    '''
    if not name and not pkgs and not sources:
        raise SaltInvocationError(
            'One of name, pkgs, or sources must be specified.'
        )
    if pkgs and sources:
        raise SaltInvocationError(
            'Only one of pkgs or sources can be specified.'
        )

    targets = []
    if pkgs:
        targets.extend(pkgs)
    elif sources:
        for source in sources:
            targets.append(next(iter(source)))
    else:
        targets.append(name)

    ret = {}
    for target in targets:
        if isinstance(target, dict):
            target = next(iter(target))

        ret[target] = {'name': target,
                       'changes': {},
                       'result': False,
                       'comment': ''}

        state = _get_state(target)
        if not state:
            ret[target]['comment'] = ('Package {0} does not have a state.'
                                      .format(target))
        elif state == 'hold':
            if 'test' in __opts__ and __opts__['test']:
                ret[target].update(result=None)
                ret['comment'] = ('Package {0} is set not to be held.'
                                  .format(target))
            else:
                result = _set_state(target, 'ok')
                ret[target].update(changes=result[target], result=True)
                ret[target]['comment'] = ('Package {0} is no longer being '
                                          'held.'.format(target))
        else:
            ret[target].update(result=True)
            ret[target]['comment'] = ('Package {0} is already set not to be '
                                      'held.'.format(target))
    return ret


def _get_state(pkg):
    '''
    View package state from the opkg database

    Return the state of pkg
    '''
    cmd = ['opkg', 'status']
    cmd.append(pkg)
    out = __salt__['cmd.run'](cmd, python_shell=False)
    state_flag = ''
    for line in salt.utils.itertools.split(out, '\n'):
        if line.startswith('Status'):
            _status, _state_want, state_flag, _state_status = line.split()

    return state_flag


def _set_state(pkg, state):
    '''
    Change package state on the opkg database

    The state can be any of:

     - hold
     - noprune
     - user
     - ok
     - installed
     - unpacked

    This command is commonly used to mark a specific package to be held from
    being upgraded, that is, to be kept at a certain version.

    Returns a dict containing the package name, and the new and old
    versions.
    '''
    ret = {}
    valid_states = ('hold', 'noprune', 'user', 'ok', 'installed', 'unpacked')
    if state not in valid_states:
        raise SaltInvocationError(
            'Invalid state: {0}'.format(state)
        )
    oldstate = _get_state(pkg)
    cmd = ['opkg', 'flag']
    cmd.append(state)
    cmd.append(pkg)
    _out = __salt__['cmd.run'](cmd, python_shell=False)

    # Missing return value check due to opkg issue 160
    ret[pkg] = {'old': oldstate,
                'new': state}
    return ret


def list_pkgs(versions_as_list=False, **kwargs):
    '''
    List the packages currently installed in a dict::

        {'<package_name>': '<version>'}

    CLI Example:

    .. code-block:: bash

        salt '*' pkg.list_pkgs
        salt '*' pkg.list_pkgs versions_as_list=True
    '''
    versions_as_list = salt.utils.data.is_true(versions_as_list)
    # not yet implemented or not applicable
    if any([salt.utils.data.is_true(kwargs.get(x))
            for x in ('removed', 'purge_desired')]):
        return {}

    if 'pkg.list_pkgs' in __context__:
        if versions_as_list:
            return __context__['pkg.list_pkgs']
        else:
            ret = copy.deepcopy(__context__['pkg.list_pkgs'])
            __salt__['pkg_resource.stringify'](ret)
            return ret

    cmd = ['opkg', 'list-installed']
    ret = {}
    out = __salt__['cmd.run'](cmd, output_loglevel='trace', python_shell=False)
    for line in salt.utils.itertools.split(out, '\n'):
        # This is a continuation of package description
        if not line or line[0] == ' ':
            continue

        # This contains package name, version, and description.
        # Extract the first two.
        pkg_name, pkg_version = line.split(' - ', 2)[:2]
        __salt__['pkg_resource.add_pkg'](ret, pkg_name, pkg_version)

    __salt__['pkg_resource.sort_pkglist'](ret)
    __context__['pkg.list_pkgs'] = copy.deepcopy(ret)
    if not versions_as_list:
        __salt__['pkg_resource.stringify'](ret)
    return ret


def list_upgrades(refresh=True, **kwargs):  # pylint: disable=unused-argument
    '''
    List all available package upgrades.

    CLI Example:

    .. code-block:: bash

        salt '*' pkg.list_upgrades
    '''
    ret = {}
    if salt.utils.data.is_true(refresh):
        refresh_db()

    cmd = ['opkg', 'list-upgradable']
    call = __salt__['cmd.run_all'](cmd,
                                   output_loglevel='trace',
                                   python_shell=False)

    if call['retcode'] != 0:
        comment = ''
        if 'stderr' in call:
            comment += call['stderr']
        if 'stdout' in call:
            comment += call['stdout']
        raise CommandExecutionError(
                '{0}'.format(comment)
        )
    else:
        out = call['stdout']

    for line in out.splitlines():
        name, _oldversion, newversion = line.split(' - ')
        ret[name] = newversion

    return ret


def _convert_to_standard_attr(attr):
    '''
    Helper function for _process_info_installed_output()

    Converts an opkg attribute name to a standard attribute
    name which is used across 'pkg' modules.
    '''
    ret_attr = ATTR_MAP.get(attr, None)
    if ret_attr is None:
        # All others convert to lowercase
        return attr.lower()
    return ret_attr


def _process_info_installed_output(out, filter_attrs):
    '''
    Helper function for info_installed()

    Processes stdout output from a single invocation of
    'opkg status'.
    '''
    ret = {}
    name = None
    attrs = {}
    attr = None

    for line in salt.utils.itertools.split(out, '\n'):
        if line and line[0] == ' ':
            # This is a continuation of the last attr
            if filter_attrs is None or attr in filter_attrs:
                line = line.strip()
                if len(attrs[attr]):
                    # If attr is empty, don't add leading newline
                    attrs[attr] += '\n'
                attrs[attr] += line
            continue
        line = line.strip()
        if not line:
            # Separator between different packages
            if name:
                ret[name] = attrs
            name = None
            attrs = {}
            attr = None
            continue
        key, value = line.split(':', 1)
        value = value.lstrip()
        attr = _convert_to_standard_attr(key)
        if attr == 'name':
            name = value
        elif filter_attrs is None or attr in filter_attrs:
            attrs[attr] = value

    if name:
        ret[name] = attrs
    return ret


def info_installed(*names, **kwargs):
    '''
    Return the information of the named package(s), installed on the system.

    .. versionadded:: 2017.7.0

    :param names:
        Names of the packages to get information about. If none are specified,
        will return information for all installed packages.

    :param attr:
        Comma-separated package attributes. If no 'attr' is specified, all available attributes returned.

        Valid attributes are:
            arch, conffiles, conflicts, depends, description, filename, group,
            install_date_time_t, md5sum, packager, provides, recommends,
            replaces, size, source, suggests, url, version

    CLI example:

    .. code-block:: bash

        salt '*' pkg.info_installed
        salt '*' pkg.info_installed attr=version,packager
        salt '*' pkg.info_installed <package1>
        salt '*' pkg.info_installed <package1> <package2> <package3> ...
        salt '*' pkg.info_installed <package1> attr=version,packager
        salt '*' pkg.info_installed <package1> <package2> <package3> ... attr=version,packager
    '''
    attr = kwargs.pop('attr', None)
    if attr is None:
        filter_attrs = None
    elif isinstance(attr, six.string_types):
        filter_attrs = set(attr.split(','))
    else:
        filter_attrs = set(attr)

    ret = {}
    if names:
        # Specific list of names of installed packages
        for name in names:
            cmd = ['opkg', 'status', name]
            call = __salt__['cmd.run_all'](cmd,
                                           output_loglevel='trace',
                                           python_shell=False)
            if call['retcode'] != 0:
                comment = ''
                if call['stderr']:
                    comment += call['stderr']
                else:
                    comment += call['stdout']

                raise CommandExecutionError(
                    '{0}'.format(comment)
                )
            ret.update(_process_info_installed_output(call['stdout'], filter_attrs))
    else:
        # All installed packages
        cmd = ['opkg', 'status']
        call = __salt__['cmd.run_all'](cmd,
                                       output_loglevel='trace',
                                       python_shell=False)
        if call['retcode'] != 0:
            comment = ''
            if call['stderr']:
                comment += call['stderr']
            else:
                comment += call['stdout']

            raise CommandExecutionError(
                '{0}'.format(comment)
            )
        ret.update(_process_info_installed_output(call['stdout'], filter_attrs))

    return ret


def upgrade_available(name, **kwargs):  # pylint: disable=unused-argument
    '''
    Check whether or not an upgrade is available for a given package

    CLI Example:

    .. code-block:: bash

        salt '*' pkg.upgrade_available <package name>
    '''
    return latest_version(name) != ''


def version_cmp(pkg1, pkg2, ignore_epoch=False, **kwargs):  # pylint: disable=unused-argument
    '''
    Do a cmp-style comparison on two packages. Return -1 if pkg1 < pkg2, 0 if
    pkg1 == pkg2, and 1 if pkg1 > pkg2. Return None if there was a problem
    making the comparison.

    ignore_epoch : False
        Set to ``True`` to ignore the epoch when comparing versions

        .. versionadded:: 2016.3.4

    CLI Example:

    .. code-block:: bash

        salt '*' pkg.version_cmp '0.2.4-0' '0.2.4.1-0'
    '''
    normalize = lambda x: str(x).split(':', 1)[-1] if ignore_epoch else str(x)
    pkg1 = normalize(pkg1)
    pkg2 = normalize(pkg2)

    output = __salt__['cmd.run_stdout'](['opkg', '--version'],
                                        output_loglevel='trace',
                                        python_shell=False)
    opkg_version = output.split(' ')[2].strip()
    if salt.utils.versions.LooseVersion(opkg_version) >= \
            salt.utils.versions.LooseVersion('0.3.4'):
        cmd_compare = ['opkg', 'compare-versions']
    elif salt.utils.path.which('opkg-compare-versions'):
        cmd_compare = ['opkg-compare-versions']
    else:
        log.warning('Unable to find a compare-versions utility installed. Either upgrade opkg to '
                    'version > 0.3.4 (preferred) or install the older opkg-compare-versions script.')
        return None

    for oper, ret in (("<<", -1), ("=", 0), (">>", 1)):
        cmd = cmd_compare[:]
        cmd.append(_cmd_quote(pkg1))
        cmd.append(oper)
        cmd.append(_cmd_quote(pkg2))
        retcode = __salt__['cmd.retcode'](cmd,
                                          output_loglevel='trace',
                                          ignore_retcode=True,
                                          python_shell=False)
        if retcode == 0:
            return ret
    return None


def list_repos(**kwargs):  # pylint: disable=unused-argument
    '''
    Lists all repos on /etc/opkg/*.conf

    CLI Example:

    .. code-block:: bash

       salt '*' pkg.list_repos
    '''
    repos = {}
    regex = re.compile(REPO_REGEXP)
    for filename in os.listdir(OPKG_CONFDIR):
        if filename.endswith(".conf"):
            with salt.utils.files.fopen(os.path.join(OPKG_CONFDIR, filename)) as conf_file:
                for line in conf_file:
                    if regex.search(line):
                        repo = {}
                        if line.startswith('#'):
                            repo['enabled'] = False
                            line = line[1:]
                        else:
                            repo['enabled'] = True
                        cols = salt.utils.args.shlex_split(line.strip())
                        if cols[0] in 'src':
                            repo['compressed'] = False
                        else:
                            repo['compressed'] = True
                        repo['name'] = cols[1]
                        repo['uri'] = cols[2]
                        repo['file'] = os.path.join(OPKG_CONFDIR, filename)
                        # do not store duplicated uri's
                        if repo['uri'] not in repos:
                            repos[repo['uri']] = [repo]
    return repos


def get_repo(alias, **kwargs):  # pylint: disable=unused-argument
    '''
    Display a repo from the /etc/opkg/*.conf

    CLI Examples:

    .. code-block:: bash

        salt '*' pkg.get_repo alias
    '''
    repos = list_repos()

    if repos:
        for source in six.itervalues(repos):
            for sub in source:
                if sub['name'] == alias:
                    return sub
    return {}


def _del_repo_from_file(alias, filepath):
    '''
    Remove a repo from filepath
    '''
    with salt.utils.files.fopen(filepath) as fhandle:
        output = []
        regex = re.compile(REPO_REGEXP)
        for line in fhandle:
            if regex.search(line):
                if line.startswith('#'):
                    line = line[1:]
                cols = salt.utils.args.shlex_split(line.strip())
                if alias != cols[1]:
                    output.append(line)
    with salt.utils.files.fopen(filepath, 'w') as fhandle:
        fhandle.writelines(output)


def _add_new_repo(alias, uri, compressed, enabled=True):
    '''
    Add a new repo entry
    '''
    repostr = '# ' if not enabled else ''
    repostr += 'src/gz ' if compressed else 'src '
    if ' ' in alias:
        repostr += '"' + alias + '" '
    else:
        repostr += alias + ' '
    repostr += uri + '\n'
    conffile = os.path.join(OPKG_CONFDIR, alias + '.conf')

    with salt.utils.files.fopen(conffile, 'a') as fhandle:
        fhandle.write(repostr)


def _mod_repo_in_file(alias, repostr, filepath):
    '''
    Replace a repo entry in filepath with repostr
    '''
    with salt.utils.files.fopen(filepath) as fhandle:
        output = []
        for line in fhandle:
            cols = salt.utils.args.shlex_split(line.strip())
            if alias not in cols:
                output.append(line)
            else:
                output.append(repostr + '\n')
    with salt.utils.files.fopen(filepath, 'w') as fhandle:
        fhandle.writelines(output)


def del_repo(alias, **kwargs):  # pylint: disable=unused-argument
    '''
    Delete a repo from /etc/opkg/*.conf

    If the file does not contain any other repo configuration, the file itself
    will be deleted.

    CLI Examples:

    .. code-block:: bash

        salt '*' pkg.del_repo alias
    '''
    repos = list_repos()
    if repos:
        deleted_from = dict()
        for repo in repos:
            source = repos[repo][0]
            if source['name'] == alias:
                deleted_from[source['file']] = 0
                _del_repo_from_file(alias, source['file'])

        if deleted_from:
            ret = ''
            for repo in repos:
                source = repos[repo][0]
                if source['file'] in deleted_from:
                    deleted_from[source['file']] += 1
            for repo_file, count in six.iteritems(deleted_from):
                msg = 'Repo \'{0}\' has been removed from {1}.\n'
                if count == 1 and os.path.isfile(repo_file):
                    msg = ('File {1} containing repo \'{0}\' has been '
                           'removed.\n')
                    try:
                        os.remove(repo_file)
                    except OSError:
                        pass
                ret += msg.format(alias, repo_file)
            # explicit refresh after a repo is deleted
            refresh_db()
            return ret

    return "Repo {0} doesn't exist in the opkg repo lists".format(alias)


def mod_repo(alias, **kwargs):
    '''
    Modify one or more values for a repo.  If the repo does not exist, it will
    be created, so long as uri is defined.

    The following options are available to modify a repo definition:

    alias
        alias by which opkg refers to the repo.
    uri
        the URI to the repo.
    compressed
        defines (True or False) if the index file is compressed
    enabled
        enable or disable (True or False) repository
        but do not remove if disabled.
    refresh
        enable or disable (True or False) auto-refresh of the repositories

    CLI Examples:

    .. code-block:: bash

        salt '*' pkg.mod_repo alias uri=http://new/uri
        salt '*' pkg.mod_repo alias enabled=False
    '''
    repos = list_repos()
    found = False
    uri = ''
    if 'uri' in kwargs:
        uri = kwargs['uri']

    for repo in repos:
        source = repos[repo][0]
        if source['name'] == alias:
            found = True
            repostr = ''
            if 'enabled' in kwargs and not kwargs['enabled']:
                repostr += '# '
            if 'compressed' in kwargs:
                repostr += 'src/gz ' if kwargs['compressed'] else 'src'
            else:
                repostr += 'src/gz' if source['compressed'] else 'src'
            repo_alias = kwargs['alias'] if 'alias' in kwargs else alias
            if ' ' in repo_alias:
                repostr += ' "{0}"'.format(repo_alias)
            else:
                repostr += ' {0}'.format(repo_alias)
            repostr += ' {0}'.format(kwargs['uri'] if 'uri' in kwargs else source['uri'])
            _mod_repo_in_file(alias, repostr, source['file'])
        elif uri and source['uri'] == uri:
            raise CommandExecutionError(
                'Repository \'{0}\' already exists as \'{1}\'.'.format(uri, source['name']))

    if not found:
        # Need to add a new repo
        if 'uri' not in kwargs:
            raise CommandExecutionError(
                'Repository \'{0}\' not found and no URI passed to create one.'.format(alias))
        # If compressed is not defined, assume True
        compressed = kwargs['compressed'] if 'compressed' in kwargs else True
        # If enabled is not defined, assume True
        enabled = kwargs['enabled'] if 'enabled' in kwargs else True
        _add_new_repo(alias, kwargs['uri'], compressed, enabled)

    if 'refresh' in kwargs:
        refresh_db()


def file_list(*packages, **kwargs):  # pylint: disable=unused-argument
    '''
    List the files that belong to a package. Not specifying any packages will
    return a list of _every_ file on the system's package database (not
    generally recommended).

    CLI Examples:

    .. code-block:: bash

        salt '*' pkg.file_list httpd
        salt '*' pkg.file_list httpd postfix
        salt '*' pkg.file_list
    '''
    output = file_dict(*packages)
    files = []
    for package in list(output['packages'].values()):
        files.extend(package)
    return {'errors': output['errors'], 'files': files}


def file_dict(*packages, **kwargs):  # pylint: disable=unused-argument
    '''
    List the files that belong to a package, grouped by package. Not
    specifying any packages will return a list of _every_ file on the system's
    package database (not generally recommended).

    CLI Examples:

    .. code-block:: bash

        salt '*' pkg.file_list httpd
        salt '*' pkg.file_list httpd postfix
        salt '*' pkg.file_list
    '''
    errors = []
    ret = {}
    cmd_files = ['opkg', 'files']

    if not packages:
        packages = list(list_pkgs().keys())

    for package in packages:
        files = []
        cmd = cmd_files[:]
        cmd.append(package)
        out = __salt__['cmd.run_all'](cmd,
                                      output_loglevel='trace',
                                      python_shell=False)
        for line in out['stdout'].splitlines():
            if line.startswith('/'):
                files.append(line)
            elif line.startswith(' * '):
                errors.append(line[3:])
                break
            else:
                continue
        if files:
            ret[package] = files

    return {'errors': errors, 'packages': ret}


def owner(*paths, **kwargs):  # pylint: disable=unused-argument
    '''
    Return the name of the package that owns the file. Multiple file paths can
    be passed. Like :mod:`pkg.version <salt.modules.opkg.version`, if a single
    path is passed, a string will be returned, and if multiple paths are passed,
    a dictionary of file/package name pairs will be returned.

    If the file is not owned by a package, or is not present on the minion,
    then an empty string will be returned for that path.

    CLI Example:

        salt '*' pkg.owner /usr/bin/apachectl
        salt '*' pkg.owner /usr/bin/apachectl /usr/bin/basename
    '''
    if not paths:
        return ''
    ret = {}
    cmd_search = ['opkg', 'search']
    for path in paths:
        cmd = cmd_search[:]
        cmd.append(path)
        output = __salt__['cmd.run_stdout'](cmd,
                                            output_loglevel='trace',
                                            python_shell=False)
        if output:
            ret[path] = output.split(' - ')[0].strip()
        else:
            ret[path] = ''
    if len(ret) == 1:
        return six.itervalues(ret)
    return ret<|MERGE_RESOLUTION|>--- conflicted
+++ resolved
@@ -132,11 +132,7 @@
     return __salt__['pkg_resource.version'](*names, **kwargs)
 
 
-<<<<<<< HEAD
-def refresh_db(failhard=False):
-=======
-def refresh_db(**kwargs):  # pylint: disable=unused-argument
->>>>>>> afcaa0c5
+def refresh_db(failhard=False, **kwargs):  # pylint: disable=unused-argument
     '''
     Updates the opkg database to latest packages based upon repositories
 
