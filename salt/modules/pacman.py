--- conflicted
+++ resolved
@@ -144,13 +144,7 @@
     else:
         out = call['stdout']
 
-<<<<<<< HEAD
-    output = iter(out.splitlines())
-    next(output)  # Skip informational output line
-    for line in output:
-=======
     for line in iter(out.splitlines()):
->>>>>>> af2326af
         comps = line.split(' ')
         if len(comps) != 2:
             continue
