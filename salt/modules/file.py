# -*- coding: utf-8 -*-
'''
Manage information about regular files, directories,
and special files on the minion, set/read user,
group, mode, and data
'''

# TODO: We should add the capability to do u+r type operations here
# some time in the future

from __future__ import absolute_import, print_function

# Import python libs
import contextlib  # For < 2.7 compat
import datetime
import difflib
import errno
import fileinput
import fnmatch
import itertools
import logging
import operator
import os
import re
import shlex
import shutil
import stat
import sys
import tempfile
import time
import glob
import hashlib
import mmap
from functools import reduce  # pylint: disable=redefined-builtin
from collections import Iterable, Mapping

# pylint: disable=import-error,no-name-in-module,redefined-builtin
import salt.ext.six as six
from salt.ext.six.moves import range, zip
from salt.ext.six.moves.urllib.parse import urlparse as _urlparse
# pylint: enable=import-error,no-name-in-module,redefined-builtin

try:
    import grp
    import pwd
except ImportError:
    pass

# Import salt libs
import salt.utils
import salt.utils.find
import salt.utils.filebuffer
import salt.utils.files
import salt.utils.atomicfile
import salt.utils.url
from salt.exceptions import CommandExecutionError, SaltInvocationError

log = logging.getLogger(__name__)

__func_alias__ = {
    'makedirs_': 'makedirs'
}

HASHES = [
            ['sha512', 128],
            ['sha384', 96],
            ['sha256', 64],
            ['sha224', 56],
            ['sha1', 40],
            ['md5', 32],
         ]


def __virtual__():
    '''
    Only work on POSIX-like systems
    '''
    # win_file takes care of windows
    if salt.utils.is_windows():
        return False
    return True


def __clean_tmp(sfn):
    '''
    Clean out a template temp file
    '''
    if sfn.startswith(tempfile.gettempdir()):
        # Don't remove if it exists in file_roots (any saltenv)
        all_roots = itertools.chain.from_iterable(
                six.itervalues(__opts__['file_roots']))
        in_roots = any(sfn.startswith(root) for root in all_roots)
        # Only clean up files that exist
        if os.path.exists(sfn) and not in_roots:
            os.remove(sfn)


def _error(ret, err_msg):
    '''
    Common function for setting error information for return dicts
    '''
    ret['result'] = False
    ret['comment'] = err_msg
    return ret


def _binary_replace(old, new):
    '''
    This function does NOT do any diffing, it just checks the old and new files
    to see if either is binary, and provides an appropriate string noting the
    difference between the two files. If neither file is binary, an empty
    string is returned.

    This function should only be run AFTER it has been determined that the
    files differ.
    '''
    old_isbin = not salt.utils.istextfile(old)
    new_isbin = not salt.utils.istextfile(new)
    if any((old_isbin, new_isbin)):
        if all((old_isbin, new_isbin)):
            return 'Replace binary file'
        elif old_isbin:
            return 'Replace binary file with text file'
        elif new_isbin:
            return 'Replace text file with binary file'
    return ''


def _get_bkroot():
    '''
    Get the location of the backup dir in the minion cache
    '''
    # Get the cachedir from the minion config
    return os.path.join(__salt__['config.get']('cachedir'), 'file_backup')


def gid_to_group(gid):
    '''
    Convert the group id to the group name on this system

    gid
        gid to convert to a group name

    CLI Example:

    .. code-block:: bash

        salt '*' file.gid_to_group 0
    '''
    try:
        gid = int(gid)
    except ValueError:
        # This is not an integer, maybe it's already the group name?
        gid = group_to_gid(gid)

    if gid == '':
        # Don't even bother to feed it to grp
        return ''

    try:
        return grp.getgrgid(gid).gr_name
    except (KeyError, NameError):
        # If group is not present, fall back to the gid.
        return gid


def group_to_gid(group):
    '''
    Convert the group to the gid on this system

    group
        group to convert to its gid

    CLI Example:

    .. code-block:: bash

        salt '*' file.group_to_gid root
    '''
    if group is None:
        return ''
    try:
        if isinstance(group, int):
            return group
        return grp.getgrnam(group).gr_gid
    except KeyError:
        return ''


def get_gid(path, follow_symlinks=True):
    '''
    Return the id of the group that owns a given file

    path
        file or directory of which to get the gid

    follow_symlinks
        indicated if symlinks should be followed


    CLI Example:

    .. code-block:: bash

        salt '*' file.get_gid /etc/passwd

    .. versionchanged:: 0.16.4
        ``follow_symlinks`` option added
    '''
    return stats(os.path.expanduser(path), follow_symlinks=follow_symlinks).get('gid', -1)


def get_group(path, follow_symlinks=True):
    '''
    Return the group that owns a given file

    path
        file or directory of which to get the group

    follow_symlinks
        indicated if symlinks should be followed

    CLI Example:

    .. code-block:: bash

        salt '*' file.get_group /etc/passwd

    .. versionchanged:: 0.16.4
        ``follow_symlinks`` option added
    '''
    return stats(os.path.expanduser(path), follow_symlinks=follow_symlinks).get('group', False)


def uid_to_user(uid):
    '''
    Convert a uid to a user name

    uid
        uid to convert to a username

    CLI Example:

    .. code-block:: bash

        salt '*' file.uid_to_user 0
    '''
    try:
        return pwd.getpwuid(uid).pw_name
    except (KeyError, NameError):
        # If user is not present, fall back to the uid.
        return uid


def user_to_uid(user):
    '''
    Convert user name to a uid

    user
        user name to convert to its uid

    CLI Example:

    .. code-block:: bash

        salt '*' file.user_to_uid root
    '''
    if user is None:
        user = salt.utils.get_user()
    try:
        if isinstance(user, int):
            return user
        return pwd.getpwnam(user).pw_uid
    except KeyError:
        return ''


def get_uid(path, follow_symlinks=True):
    '''
    Return the id of the user that owns a given file

    path
        file or directory of which to get the uid

    follow_symlinks
        indicated if symlinks should be followed

    CLI Example:

    .. code-block:: bash

        salt '*' file.get_uid /etc/passwd

    .. versionchanged:: 0.16.4
        ``follow_symlinks`` option added
    '''
    return stats(os.path.expanduser(path), follow_symlinks=follow_symlinks).get('uid', -1)


def get_user(path, follow_symlinks=True):
    '''
    Return the user that owns a given file

    path
        file or directory of which to get the user

    follow_symlinks
        indicated if symlinks should be followed

    CLI Example:

    .. code-block:: bash

        salt '*' file.get_user /etc/passwd

    .. versionchanged:: 0.16.4
        ``follow_symlinks`` option added
    '''
    return stats(os.path.expanduser(path), follow_symlinks=follow_symlinks).get('user', False)


def get_mode(path, follow_symlinks=True):
    '''
    Return the mode of a file

    path
        file or directory of which to get the mode

    follow_symlinks
        indicated if symlinks should be followed

    CLI Example:

    .. code-block:: bash

        salt '*' file.get_mode /etc/passwd

    .. versionchanged:: 2014.1.0
        ``follow_symlinks`` option added
    '''
    return stats(os.path.expanduser(path), follow_symlinks=follow_symlinks).get('mode', '')


def set_mode(path, mode):
    '''
    Set the mode of a file

    path
        file or directory of which to set the mode

    mode
        mode to set the path to

    CLI Example:

    .. code-block:: bash

        salt '*' file.set_mode /etc/passwd 0644
    '''
    path = os.path.expanduser(path)

    mode = str(mode).lstrip('0Oo')
    if not mode:
        mode = '0'
    if not os.path.exists(path):
        raise CommandExecutionError('{0}: File not found'.format(path))
    try:
        os.chmod(path, int(mode, 8))
    except Exception:
        return 'Invalid Mode ' + mode
    return get_mode(path)


def lchown(path, user, group):
    '''
    Chown a file, pass the file the desired user and group without following
    symlinks.

    path
        path to the file or directory

    user
        user owner

    group
        group owner

    CLI Example:

    .. code-block:: bash

        salt '*' file.chown /etc/passwd root root
    '''
    path = os.path.expanduser(path)

    uid = user_to_uid(user)
    gid = group_to_gid(group)
    err = ''
    if uid == '':
        if user:
            err += 'User does not exist\n'
        else:
            uid = -1
    if gid == '':
        if group:
            err += 'Group does not exist\n'
        else:
            gid = -1

    return os.lchown(path, uid, gid)


def chown(path, user, group):
    '''
    Chown a file, pass the file the desired user and group

    path
        path to the file or directory

    user
        user owner

    group
        group owner

    CLI Example:

    .. code-block:: bash

        salt '*' file.chown /etc/passwd root root
    '''
    path = os.path.expanduser(path)

    uid = user_to_uid(user)
    gid = group_to_gid(group)
    err = ''
    if uid == '':
        if user:
            err += 'User does not exist\n'
        else:
            uid = -1
    if gid == '':
        if group:
            err += 'Group does not exist\n'
        else:
            gid = -1
    if not os.path.exists(path):
        try:
            # Broken symlinks will return false, but still need to be chowned
            return os.lchown(path, uid, gid)
        except OSError:
            pass
        err += 'File not found'
    if err:
        return err
    return os.chown(path, uid, gid)


def chgrp(path, group):
    '''
    Change the group of a file

    path
        path to the file or directory

    group
        group owner

    CLI Example:

    .. code-block:: bash

        salt '*' file.chgrp /etc/passwd root
    '''
    path = os.path.expanduser(path)

    user = get_user(path)
    return chown(path, user, group)


def get_sum(path, form='sha256'):
    '''
    Return the checksum for the given file. The following checksum algorithms
    are supported:

    * md5
    * sha1
    * sha224
    * sha256 **(default)**
    * sha384
    * sha512

    path
        path to the file or directory

    form
        desired sum format

    CLI Example:

    .. code-block:: bash

        salt '*' file.get_sum /etc/passwd sha512
    '''
    path = os.path.expanduser(path)

    if not os.path.isfile(path):
        return 'File not found'
    return salt.utils.get_hash(path, form, 4096)


def get_hash(path, form='sha256', chunk_size=65536):
    '''
    Get the hash sum of a file

    This is better than ``get_sum`` for the following reasons:
        - It does not read the entire file into memory.
        - It does not return a string on error. The returned value of
            ``get_sum`` cannot really be trusted since it is vulnerable to
            collisions: ``get_sum(..., 'xyz') == 'Hash xyz not supported'``

    path
        path to the file or directory

    form
        desired sum format

    chunk_size
        amount to sum at once

    CLI Example:

    .. code-block:: bash

        salt '*' file.get_hash /etc/shadow
    '''
    return salt.utils.get_hash(os.path.expanduser(path), form, chunk_size)


def check_hash(path, file_hash):
    '''
    Check if a file matches the given hash string

    Returns true if the hash matched, otherwise false. Raises ValueError if
    the hash was not formatted correctly.

    path
        A file path
    hash
        A string in the form <hash_type>:<hash_value>. For example:
        ``md5:e138491e9d5b97023cea823fe17bac22``

    CLI Example:

    .. code-block:: bash

        salt '*' file.check_hash /etc/fstab md5:<md5sum>
    '''
    path = os.path.expanduser(path)

    hash_parts = file_hash.split(':', 1)
    if len(hash_parts) != 2:
        # Support "=" for backward compatibility.
        hash_parts = file_hash.split('=', 1)
        if len(hash_parts) != 2:
            raise ValueError('Bad hash format: \'{0}\''.format(file_hash))
    hash_form, hash_value = hash_parts
    return get_hash(path, hash_form) == hash_value


def find(path, *args, **kwargs):
    '''
    Approximate the Unix ``find(1)`` command and return a list of paths that
    meet the specified criteria.

    The options include match criteria:

    .. code-block:: text

        name    = path-glob                 # case sensitive
        iname   = path-glob                 # case insensitive
        regex   = path-regex                # case sensitive
        iregex  = path-regex                # case insensitive
        type    = file-types                # match any listed type
        user    = users                     # match any listed user
        group   = groups                    # match any listed group
        size    = [+-]number[size-unit]     # default unit = byte
        mtime   = interval                  # modified since date
        grep    = regex                     # search file contents

    and/or actions:

    .. code-block:: text

        delete [= file-types]               # default type = 'f'
        exec    = command [arg ...]         # where {} is replaced by pathname
        print  [= print-opts]

    and/or depth criteria:

    .. code-block:: text

        maxdepth = maximum depth to transverse in path
        mindepth = minimum depth to transverse before checking files or directories

    The default action is ``print=path``

    ``path-glob``:

    .. code-block:: text

        *                = match zero or more chars
        ?                = match any char
        [abc]            = match a, b, or c
        [!abc] or [^abc] = match anything except a, b, and c
        [x-y]            = match chars x through y
        [!x-y] or [^x-y] = match anything except chars x through y
        {a,b,c}          = match a or b or c

    ``path-regex``: a Python Regex (regular expression) pattern to match pathnames

    ``file-types``: a string of one or more of the following:

    .. code-block:: text

        a: all file types
        b: block device
        c: character device
        d: directory
        p: FIFO (named pipe)
        f: plain file
        l: symlink
        s: socket

    ``users``: a space and/or comma separated list of user names and/or uids

    ``groups``: a space and/or comma separated list of group names and/or gids

    ``size-unit``:

    .. code-block:: text

        b: bytes
        k: kilobytes
        m: megabytes
        g: gigabytes
        t: terabytes

    interval:

    .. code-block:: text

        [<num>w] [<num>d] [<num>h] [<num>m] [<num>s]

        where:
            w: week
            d: day
            h: hour
            m: minute
            s: second

    print-opts: a comma and/or space separated list of one or more of the
    following:

    .. code-block:: text

        group: group name
        md5:   MD5 digest of file contents
        mode:  file permissions (as integer)
        mtime: last modification time (as time_t)
        name:  file basename
        path:  file absolute path
        size:  file size in bytes
        type:  file type
        user:  user name

    CLI Examples:

    .. code-block:: bash

        salt '*' file.find / type=f name=\\*.bak size=+10m
        salt '*' file.find /var mtime=+30d size=+10m print=path,size,mtime
        salt '*' file.find /var/log name=\\*.[0-9] mtime=+30d size=+10m delete
    '''
    if 'delete' in args:
        kwargs['delete'] = 'f'
    elif 'print' in args:
        kwargs['print'] = 'path'

    try:
        finder = salt.utils.find.Finder(kwargs)
    except ValueError as ex:
        return 'error: {0}'.format(ex)

    ret = [item for i in [finder.find(p) for p in glob.glob(os.path.expanduser(path))] for item in i]
    ret.sort()
    return ret


def _sed_esc(string, escape_all=False):
    '''
    Escape single quotes and forward slashes
    '''
    special_chars = "^.[$()|*+?{"
    string = string.replace("'", "'\"'\"'").replace("/", "\\/")
    if escape_all is True:
        for char in special_chars:
            string = string.replace(char, "\\" + char)
    return string


def sed(path,
        before,
        after,
        limit='',
        backup='.bak',
        options='-r -e',
        flags='g',
        escape_all=False,
        negate_match=False):
    '''
    .. deprecated:: 0.17.0
       Use :py:func:`~salt.modules.file.replace` instead.

    Make a simple edit to a file

    Equivalent to:

    .. code-block:: bash

        sed <backup> <options> "/<limit>/ s/<before>/<after>/<flags> <file>"

    path
        The full path to the file to be edited
    before
        A pattern to find in order to replace with ``after``
    after
        Text that will replace ``before``
    limit : ``''``
        An initial pattern to search for before searching for ``before``
    backup : ``.bak``
        The file will be backed up before edit with this file extension;
        **WARNING:** each time ``sed``/``comment``/``uncomment`` is called will
        overwrite this backup
    options : ``-r -e``
        Options to pass to sed
    flags : ``g``
        Flags to modify the sed search; e.g., ``i`` for case-insensitive pattern
        matching
    negate_match : False
        Negate the search command (``!``)

        .. versionadded:: 0.17.0

    Forward slashes and single quotes will be escaped automatically in the
    ``before`` and ``after`` patterns.

    CLI Example:

    .. code-block:: bash

        salt '*' file.sed /etc/httpd/httpd.conf 'LogLevel warn' 'LogLevel info'
    '''
    # Largely inspired by Fabric's contrib.files.sed()
    # XXX:dc: Do we really want to always force escaping?
    #
    path = os.path.expanduser(path)

    if not os.path.exists(path):
        return False

    # Mandate that before and after are strings
    before = str(before)
    after = str(after)
    before = _sed_esc(before, escape_all)
    after = _sed_esc(after, escape_all)
    limit = _sed_esc(limit, escape_all)
    if sys.platform == 'darwin':
        options = options.replace('-r', '-E')

    cmd = ['sed']
    cmd.append('-i{0}'.format(backup) if backup else '-i')
    cmd.extend(shlex.split(options))
    cmd.append(
        r'{limit}{negate_match}s/{before}/{after}/{flags}'.format(
            limit='/{0}/ '.format(limit) if limit else '',
            negate_match='!' if negate_match else '',
            before=before,
            after=after,
            flags=flags
        )
    )
    cmd.append(path)

    return __salt__['cmd.run_all'](cmd, python_shell=False)


def sed_contains(path,
                 text,
                 limit='',
                 flags='g'):
    '''
    .. deprecated:: 0.17.0
       Use :func:`search` instead.

    Return True if the file at ``path`` contains ``text``. Utilizes sed to
    perform the search (line-wise search).

    Note: the ``p`` flag will be added to any flags you pass in.

    CLI Example:

    .. code-block:: bash

        salt '*' file.contains /etc/crontab 'mymaintenance.sh'
    '''
    # Largely inspired by Fabric's contrib.files.contains()
    path = os.path.expanduser(path)

    if not os.path.exists(path):
        return False

    before = _sed_esc(str(text), False)
    limit = _sed_esc(str(limit), False)
    options = '-n -r -e'
    if sys.platform == 'darwin':
        options = options.replace('-r', '-E')

    cmd = ['sed']
    cmd.extend(shlex.split(options))
    cmd.append(
        r'{limit}s/{before}/$/{flags}'.format(
            limit='/{0}/ '.format(limit) if limit else '',
            before=before,
            flags='p{0}'.format(flags)
        )
    )
    cmd.append(path)

    result = __salt__['cmd.run'](cmd, python_shell=False)

    return bool(result)


def psed(path,
         before,
         after,
         limit='',
         backup='.bak',
         flags='gMS',
         escape_all=False,
         multi=False):
    '''
    .. deprecated:: 0.17.0
       Use :py:func:`~salt.modules.file.replace` instead.

    Make a simple edit to a file (pure Python version)

    Equivalent to:

    .. code-block:: bash

        sed <backup> <options> "/<limit>/ s/<before>/<after>/<flags> <file>"

    path
        The full path to the file to be edited
    before
        A pattern to find in order to replace with ``after``
    after
        Text that will replace ``before``
    limit : ``''``
        An initial pattern to search for before searching for ``before``
    backup : ``.bak``
        The file will be backed up before edit with this file extension;
        **WARNING:** each time ``sed``/``comment``/``uncomment`` is called will
        overwrite this backup
    flags : ``gMS``
        Flags to modify the search. Valid values are:
          - ``g``: Replace all occurrences of the pattern, not just the first.
          - ``I``: Ignore case.
          - ``L``: Make ``\\w``, ``\\W``, ``\\b``, ``\\B``, ``\\s`` and ``\\S``
            dependent on the locale.
          - ``M``: Treat multiple lines as a single line.
          - ``S``: Make `.` match all characters, including newlines.
          - ``U``: Make ``\\w``, ``\\W``, ``\\b``, ``\\B``, ``\\d``, ``\\D``,
            ``\\s`` and ``\\S`` dependent on Unicode.
          - ``X``: Verbose (whitespace is ignored).
    multi: ``False``
        If True, treat the entire file as a single line

    Forward slashes and single quotes will be escaped automatically in the
    ``before`` and ``after`` patterns.

    CLI Example:

    .. code-block:: bash

        salt '*' file.sed /etc/httpd/httpd.conf 'LogLevel warn' 'LogLevel info'
    '''
    # Largely inspired by Fabric's contrib.files.sed()
    # XXX:dc: Do we really want to always force escaping?
    #
    # Mandate that before and after are strings
    path = os.path.expanduser(path)

    multi = bool(multi)

    before = str(before)
    after = str(after)
    before = _sed_esc(before, escape_all)
    # The pattern to replace with does not need to be escaped!!!
    #after = _sed_esc(after, escape_all)
    limit = _sed_esc(limit, escape_all)

    shutil.copy2(path, '{0}{1}'.format(path, backup))

    with salt.utils.fopen(path, 'w') as ofile:
        with salt.utils.fopen('{0}{1}'.format(path, backup), 'r') as ifile:
            if multi is True:
                for line in ifile.readline():
                    ofile.write(_psed(line, before, after, limit, flags))
            else:
                ofile.write(_psed(ifile.read(), before, after, limit, flags))


RE_FLAG_TABLE = {'I': re.I,
                 'L': re.L,
                 'M': re.M,
                 'S': re.S,
                 'U': re.U,
                 'X': re.X}


def _psed(text,
          before,
          after,
          limit,
          flags):
    '''
    Does the actual work for file.psed, so that single lines can be passed in
    '''
    atext = text
    if limit:
        limit = re.compile(limit)
        comps = text.split(limit)
        atext = ''.join(comps[1:])

    count = 1
    if 'g' in flags:
        count = 0
        flags = flags.replace('g', '')

    aflags = 0
    for flag in flags:
        aflags |= RE_FLAG_TABLE[flag]

    before = re.compile(before, flags=aflags)
    text = re.sub(before, after, atext, count=count)

    return text


def uncomment(path,
              regex,
              char='#',
              backup='.bak'):
    '''
    .. deprecated:: 0.17.0
       Use :py:func:`~salt.modules.file.replace` instead.

    Uncomment specified commented lines in a file

    path
        The full path to the file to be edited
    regex
        A regular expression used to find the lines that are to be uncommented.
        This regex should not include the comment character. A leading ``^``
        character will be stripped for convenience (for easily switching
        between comment() and uncomment()).
    char : ``#``
        The character to remove in order to uncomment a line
    backup : ``.bak``
        The file will be backed up before edit with this file extension;
        **WARNING:** each time ``sed``/``comment``/``uncomment`` is called will
        overwrite this backup

    CLI Example:

    .. code-block:: bash

        salt '*' file.uncomment /etc/hosts.deny 'ALL: PARANOID'
    '''
    return comment_line(path=path,
                        regex=regex,
                        char=char,
                        cmnt=False,
                        backup=backup)


def comment(path,
            regex,
            char='#',
            backup='.bak'):
    '''
    .. deprecated:: 0.17.0
       Use :py:func:`~salt.modules.file.replace` instead.

    Comment out specified lines in a file

    path
        The full path to the file to be edited
    regex
        A regular expression used to find the lines that are to be commented;
        this pattern will be wrapped in parenthesis and will move any
        preceding/trailing ``^`` or ``$`` characters outside the parenthesis
        (e.g., the pattern ``^foo$`` will be rewritten as ``^(foo)$``)
    char : ``#``
        The character to be inserted at the beginning of a line in order to
        comment it out
    backup : ``.bak``
        The file will be backed up before edit with this file extension

        .. warning::

            This backup will be overwritten each time ``sed`` / ``comment`` /
            ``uncomment`` is called. Meaning the backup will only be useful
            after the first invocation.

    CLI Example:

    .. code-block:: bash

        salt '*' file.comment /etc/modules pcspkr
    '''
    return comment_line(path=path,
                        regex=regex,
                        char=char,
                        cmnt=True,
                        backup=backup)


def comment_line(path,
                 regex,
                 char='#',
                 cmnt=True,
                 backup='.bak'):
    r'''
    Comment or Uncomment a line in a text file.

    :param path: string
        The full path to the text file.

    :param regex: string
        A regex expression that begins with ``^`` that will find the line you wish
        to comment. Can be as simple as ``^color =``

    :param char: string
        The character used to comment a line in the type of file you're referencing.
        Default is ``#``

    :param cmnt: boolean
        True to comment the line. False to uncomment the line. Default is True.

    :param backup: string
        The file extension to give the backup file. Default is ``.bak``

    :return: boolean
        Returns True if successful, False if not

    CLI Example:

    The following example will comment out the ``pcspkr`` line in the
    ``/etc/modules`` file using the default ``#`` character and create a backup
    file named ``modules.bak``

    .. code-block:: bash

        salt '*' file.comment_line '/etc/modules' '^pcspkr'


    CLI Example:

    The following example will uncomment the ``log_level`` setting in ``minion``
    config file if it is set to either ``warning``, ``info``, or ``debug`` using
    the ``#`` character and create a backup file named ``minion.bk``

    .. code-block:: bash

        salt '*' file.comment_line 'C:\salt\conf\minion' '^log_level: (warning|info|debug)' '#' False '.bk'
    '''
    # Get the regex for comment or uncomment
    if cmnt:
        regex = '{0}({1}){2}'.format(
                '^' if regex.startswith('^') else '',
                regex.lstrip('^').rstrip('$'),
                '$' if regex.endswith('$') else '')
    else:
        regex = r'^{0}\s*({1}){2}'.format(
                char,
                regex.lstrip('^').rstrip('$'),
                '$' if regex.endswith('$') else '')

    # Load the real path to the file
    path = os.path.realpath(os.path.expanduser(path))

    # Make sure the file exists
    if not os.path.exists(path):
        raise SaltInvocationError('File not found: {0}'.format(path))

    # Make sure it is a text file
    if not salt.utils.istextfile(path):
        raise SaltInvocationError(
            'Cannot perform string replacements on a binary file: {0}'.format(path))

    # First check the whole file, determine whether to make the replacement
    # Searching first avoids modifying the time stamp if there are no changes
    found = False
    # Dictionaries for comparing changes
    orig_file = []
    new_file = []
    # Buffer size for fopen
    bufsize = os.path.getsize(path)
    try:
        # Use a read-only handle to open the file
        with salt.utils.fopen(path,
                              mode='rb',
                              buffering=bufsize) as r_file:
            # Loop through each line of the file and look for a match
            for line in r_file:
                # Is it in this line
                if re.match(regex, line):
                    # Load lines into dictionaries, set found to True
                    orig_file.append(line)
                    if cmnt:
                        new_file.append('{0}{1}'.format(char, line))
                    else:
                        new_file.append(line.lstrip(char))
                    found = True
    except (OSError, IOError) as exc:
        raise CommandExecutionError(
            "Unable to open file '{0}'. "
            "Exception: {1}".format(path, exc)
        )

    # We've searched the whole file. If we didn't find anything, return False
    if not found:
        return False

    # Create a copy to read from and to use as a backup later
    try:
        temp_file = _mkstemp_copy(path=path, preserve_inode=False)
    except (OSError, IOError) as exc:
        raise CommandExecutionError("Exception: {0}".format(exc))

    try:
        # Open the file in write mode
        with salt.utils.fopen(path,
                              mode='wb',
                              buffering=bufsize) as w_file:
            try:
                # Open the temp file in read mode
                with salt.utils.fopen(temp_file,
                                      mode='rb',
                                      buffering=bufsize) as r_file:
                    # Loop through each line of the file and look for a match
                    for line in r_file:
                        try:
                            # Is it in this line
                            if re.match(regex, line):
                                # Write the new line
                                if cmnt:
                                    w_file.write('{0}{1}'.format(char, line))
                                else:
                                    w_file.write(line.lstrip(char))
                            else:
                                # Write the existing line (no change)
                                w_file.write(line)
                        except (OSError, IOError) as exc:
                            raise CommandExecutionError(
                                "Unable to write file '{0}'. Contents may "
                                "be truncated. Temporary file contains copy "
                                "at '{1}'. "
                                "Exception: {2}".format(path, temp_file, exc)
                            )
            except (OSError, IOError) as exc:
                raise CommandExecutionError("Exception: {0}".format(exc))
    except (OSError, IOError) as exc:
        raise CommandExecutionError("Exception: {0}".format(exc))

    # Move the backup file to the original directory
    backup_name = '{0}{1}'.format(path, backup)
    try:
        shutil.move(temp_file, backup_name)
    except (OSError, IOError) as exc:
        raise CommandExecutionError(
            "Unable to move the temp file '{0}' to the "
            "backup file '{1}'. "
            "Exception: {2}".format(path, temp_file, exc)
        )

    # Return a diff using the two dictionaries
    return ''.join(difflib.unified_diff(orig_file, new_file))


def _get_flags(flags):
    '''
    Return an integer appropriate for use as a flag for the re module from a
    list of human-readable strings

    .. code-block:: python

        >>> _get_flags(['MULTILINE', 'IGNORECASE'])
        10
        >>> _get_flags('MULTILINE')
        8
        >>> _get_flags(2)
        2
    '''
    if isinstance(flags, six.string_types):
        flags = [flags]

    if isinstance(flags, Iterable) and not isinstance(flags, Mapping):
        _flags_acc = []
        for flag in flags:
            _flag = getattr(re, str(flag).upper())

            if not isinstance(_flag, six.integer_types):
                raise SaltInvocationError(
                    'Invalid re flag given: {0}'.format(flag)
                )

            _flags_acc.append(_flag)

        return reduce(operator.__or__, _flags_acc)
    elif isinstance(flags, six.integer_types):
        return flags
    else:
        raise SaltInvocationError(
            'Invalid re flags: "{0}", must be given either as a single flag '
            'string, a list of strings, or as an integer'.format(flags)
        )


def _add_flags(flags, new_flags):
    '''
    Combine ``flags`` and ``new_flags``
    '''
    flags = _get_flags(flags)
    new_flags = _get_flags(new_flags)
    return flags | new_flags


def _mkstemp_copy(path,
                  preserve_inode=True):
    '''
    Create a temp file and move/copy the contents of ``path`` to the temp file.
    Return the path to the temp file.

    path
        The full path to the file whose contents will be moved/copied to a temp file.
        Whether it's moved or copied depends on the value of ``preserve_inode``.
    preserve_inode
        Preserve the inode of the file, so that any hard links continue to share the
        inode with the original filename. This works by *copying* the file, reading
        from the copy, and writing to the file at the original inode. If ``False``, the
        file will be *moved* rather than copied, and a new file will be written to a
        new inode, but using the original filename. Hard links will then share an inode
        with the backup, instead (if using ``backup`` to create a backup copy).
        Default is ``True``.
    '''
    temp_file = None
    # Create the temp file
    try:
        temp_file = salt.utils.mkstemp()
    except (OSError, IOError) as exc:
        raise CommandExecutionError(
            "Unable to create temp file. "
            "Exception: {0}".format(exc)
            )
    # use `copy` to preserve the inode of the
    # original file, and thus preserve hardlinks
    # to the inode. otherwise, use `move` to
    # preserve prior behavior, which results in
    # writing the file to a new inode.
    if preserve_inode:
        try:
            shutil.copy2(path, temp_file)
        except (OSError, IOError) as exc:
            raise CommandExecutionError(
                "Unable to copy file '{0}' to the "
                "temp file '{1}'. "
                "Exception: {2}".format(path, temp_file, exc)
                )
    else:
        try:
            shutil.move(path, temp_file)
        except (OSError, IOError) as exc:
            raise CommandExecutionError(
                "Unable to move file '{0}' to the "
                "temp file '{1}'. "
                "Exception: {2}".format(path, temp_file, exc)
                )

    return temp_file


def _starts_till(src, probe, strip_comments=True):
    '''
    Returns True if src and probe at least begins till some point.
    '''
    def _strip_comments(txt):
        '''
        Strip possible comments.
        Usually commends are one or two symbols
        '''
        buff = txt.split(" ", 1)
        return len(buff) == 2 and len(buff[0]) < 2 and buff[1] or txt

    def _to_words(txt):
        '''
        Split by words
        '''
        return txt and [w for w in txt.strip().split(" ") if w.strip()] or txt

    no_match = -1
    equal = 0
    if not src or not probe:
        return no_match

    if src == probe:
        return equal

    src = _to_words(strip_comments and _strip_comments(src) or src)
    probe = _to_words(strip_comments and _strip_comments(probe) or probe)

    a_buff, b_buff = len(src) < len(probe) and (src, probe) or (probe, src)
    b_buff = ' '.join(b_buff)
    for idx in range(len(a_buff)):
        prb = ' '.join(a_buff[:-(idx + 1)])
        if prb and b_buff.startswith(prb):
            return idx

    return no_match


def _regex_to_static(src, regex):
    '''
    Expand regular expression to static match.
    '''
    if not src or not regex:
        return None

    try:
        src = re.search(regex, src)
    except Exception as ex:
        raise CommandExecutionError("{0}: '{1}'".format(ex.message, regex))

    return src and src.group() or regex


def _assert_occurrence(src, probe, target, amount=1):
    '''
    Raise an exception, if there are different amount of specified occurrences in src.
    '''
    occ = src.count(probe)
    if occ > amount:
        msg = 'more than'
    elif occ < amount:
        msg = 'less than'
    elif not occ:
        msg = 'no'
    else:
        msg = None

    if msg:
        raise CommandExecutionError('Found {0} expected occurrences in "{1}" expression'.format(msg, target))


def _get_line_indent(src, line, indent):
    '''
    Indent the line with the source line.
    '''
    if not (indent or line):
        return line

    idt = []
    for c in src:
        if c not in ['\t', ' ']:
            break
        idt.append(c)

    return ''.join(idt) + line.strip()


def line(path, content, match=None, mode=None, location=None,
         before=None, after=None, show_changes=True, backup=False,
         quiet=False, indent=True):
    '''
    .. versionadded:: 2015.8.0

    Edit a line in the configuration file.

    :param path:
        Filesystem path to the file to be edited.

    :param content:
        Content of the line.

    :param match:
        Match the target line for an action by
        a fragment of a string or regular expression.

    :param mode:
        Ensure
            If line does not exist, it will be added.

        Replace
            If line already exist, it will be replaced.

        Delete
            Delete the line, once found.

        Insert
            Insert a line.

    :param location:
        start
            Place the content at the beginning of the file.

        end
            Place the content at the end of the file.

    :param before:
        Regular expression or an exact case-sensitive fragment of the string.

    :param after:
        Regular expression or an exact case-sensitive fragment of the string.

    :param show_changes
        Output a unified diff of the old file and the new file.
        If ``False`` return a boolean if any changes were made.
        Default is ``True``

        .. note::

            Using this option will store two copies of the file in-memory
            (the original version and the edited version) in order to generate the diff.

    :param backup
        Create a backup of the original file with the extension:
        "Year-Month-Day-Hour-Minutes-Seconds".

    :param quiet
        Do not raise any exceptions. E.g. ignore the fact that the file that is
        tried to be edited does not exist and nothing really happened.

    :param indent
        Keep indentation with the previous line.

    CLI Examples:

    .. code-block:: bash

        salt '*' file.line /etc/nsswitch.conf "networks:\tfiles dns", after="hosts:.*?", mode='ensure'
    '''
    path = os.path.realpath(os.path.expanduser(path))
    if not os.path.exists(path):
        if not quiet:
            raise CommandExecutionError('File "{0}" does not exists.'.format(path))
        return False  # No changes had happened

    mode = mode and mode.lower() or mode
    if mode not in ['insert', 'ensure', 'delete', 'replace']:
        if mode is None:
            raise CommandExecutionError('Mode was not defined. How to process the file?')
        else:
            raise CommandExecutionError('Unknown mode: "{0}"'.format(mode))

    # Before/after has privilege. If nothing defined, match is used by content.
    if before is None and after is None and not match:
        match = content

    body = salt.utils.fopen(path, mode='r').read()
    body_before = hashlib.sha256(salt.utils.to_bytes(body)).hexdigest()
    after = _regex_to_static(body, after)
    before = _regex_to_static(body, before)
    match = _regex_to_static(body, match)

    if mode == 'delete':
        body = os.linesep.join([line for line in body.split(os.linesep) if line.find(match) < 0])

    elif mode == 'replace':
        body = os.linesep.join([(_get_line_indent(line, content, indent)
                                if (line.find(match) > -1 and not line == content) else line)
                                for line in body.split(os.linesep)])
    elif mode == 'insert':
        if not location and not before and not after:
            raise CommandExecutionError('On insert must be defined either "location" or "before/after" conditions.')

        if not location:
            if before and after:
                _assert_occurrence(body, before, 'before')
                _assert_occurrence(body, after, 'after')
                out = []
                lines = body.split(os.linesep)
                for idx in range(len(lines)):
                    _line = lines[idx]
                    if _line.find(before) > -1 and idx <= len(lines) and lines[idx - 1].find(after) > -1:
                        out.append(_get_line_indent(_line, content, indent))
                        out.append(_line)
                    else:
                        out.append(_line)
                body = os.linesep.join(out)

            if before and not after:
                _assert_occurrence(body, before, 'before')
                out = []
                lines = body.split(os.linesep)
                for idx in range(len(lines)):
                    _line = lines[idx]
                    if _line.find(before) > -1:
                        cnd = _get_line_indent(_line, content, indent)
                        if not idx or (idx and _starts_till(lines[idx - 1], cnd) < 0):  # Job for replace instead
                            out.append(cnd)
                    out.append(_line)
                body = os.linesep.join(out)

            elif after and not before:
                _assert_occurrence(body, after, 'after')
                out = []
                lines = body.split(os.linesep)
                for idx in range(len(lines)):
                    _line = lines[idx]
                    out.append(_line)
                    cnd = _get_line_indent(_line, content, indent)
                    if _line.find(after) > -1:
                        # No dupes or append, if "after" is the last line
                        if (idx < len(lines) and _starts_till(lines[idx + 1], cnd) < 0) or idx + 1 == len(lines):
                            out.append(cnd)
                body = os.linesep.join(out)

        else:
            if location == 'start':
                body = ''.join([content, body])
            elif location == 'end':
                body = ''.join([body, _get_line_indent(body[-1], content, indent) if body else content])

    elif mode == 'ensure':
        after = after and after.strip()
        before = before and before.strip()
        content = content and content.strip()

        if before and after:
            _assert_occurrence(body, before, 'before')
            _assert_occurrence(body, after, 'after')

            a_idx = b_idx = -1
            idx = 0
            body = body.split(os.linesep)
            for _line in body:
                idx += 1
                if _line.find(before) > -1 and b_idx < 0:
                    b_idx = idx
                if _line.find(after) > -1 and a_idx < 0:
                    a_idx = idx

            # Add
            if not b_idx - a_idx - 1:
                body = body[:a_idx] + [content] + body[b_idx - 1:]
            elif b_idx - a_idx - 1 == 1:
                if _starts_till(body[a_idx:b_idx - 1][0], content) > -1:
                    body[a_idx] = _get_line_indent(body[a_idx - 1], content, indent)
            else:
                raise CommandExecutionError('Found more than one line between boundaries "before" and "after".')
            body = os.linesep.join(body)

        elif before and not after:
            _assert_occurrence(body, before, 'before')
            body = body.split(os.linesep)
            out = []
            for idx in range(len(body)):
                if body[idx].find(before) > -1:
                    prev = (idx > 0 and idx or 1) - 1
                    out.append(_get_line_indent(body[prev], content, indent))
                    if _starts_till(out[prev], content) > -1:
                        del out[prev]
                out.append(body[idx])
            body = os.linesep.join(out)

        elif not before and after:
            _assert_occurrence(body, after, 'after')
            body = body.split(os.linesep)
            skip = None
            out = []
            for idx in range(len(body)):
                if skip != body[idx]:
                    out.append(body[idx])

                if body[idx].find(after) > -1:
                    next_line = idx + 1 < len(body) and body[idx + 1] or None
                    if next_line is not None and _starts_till(next_line, content) > -1:
                        skip = next_line
                    out.append(_get_line_indent(body[idx], content, indent))
            body = os.linesep.join(out)

        else:
            raise CommandExecutionError("Wrong conditions? "
                                        "Unable to ensure line without knowing "
                                        "where to put it before and/or after.")

    changed = body_before != hashlib.sha256(salt.utils.to_bytes(body)).hexdigest()

    if backup and changed:
        try:
            temp_file = _mkstemp_copy(path=path, preserve_inode=True)
            shutil.move(temp_file, '{0}.{1}'.format(path, time.strftime('%Y-%m-%d-%H-%M-%S', time.localtime())))
        except (OSError, IOError) as exc:
            raise CommandExecutionError("Unable to create the backup file of {0}. Exception: {1}".format(path, exc))

    changes_diff = None

    if changed:
        if show_changes:
            changes_diff = ''.join(difflib.unified_diff(salt.utils.fopen(path, 'r').readlines(), body.splitlines()))
        fh_ = None
        try:
            fh_ = salt.utils.atomicfile.atomic_open(path, 'w')
            fh_.write(body)
        finally:
            if fh_:
                fh_.close()

    return show_changes and changes_diff or changed


def replace(path,
            pattern,
            repl,
            count=0,
            flags=8,
            bufsize=1,
            append_if_not_found=False,
            prepend_if_not_found=False,
            not_found_content=None,
            backup='.bak',
            dry_run=False,
            search_only=False,
            show_changes=True,
            ignore_if_missing=False,
            preserve_inode=True,
        ):
    '''
    .. versionadded:: 0.17.0

    Replace occurrences of a pattern in a file

    This is a pure Python implementation that wraps Python's :py:func:`~re.sub`.

    path
        Filesystem path to the file to be edited
    pattern
        Python's regular expression search
        https://docs.python.org/2/library/re.html
    repl
        The replacement text
    count
        Maximum number of pattern occurrences to be replaced.  Defaults to 0.
        If count is a positive integer n, only n occurrences will be replaced,
        otherwise all occurrences will be replaced.
    flags (list or int)
        A list of flags defined in the :ref:`re module documentation
        <contents-of-module-re>`. Each list item should be a string that will
        correlate to the human-friendly flag name. E.g., ``['IGNORECASE',
        'MULTILINE']``. Optionally, ``flags`` may be an int, with a value
        corresponding to the XOR (``|``) of all the desired flags. Defaults to
        8 (which supports 'MULTILINE').
    bufsize (int or str)
        How much of the file to buffer into memory at once. The
        default value ``1`` processes one line at a time. The special value
        ``file`` may be specified which will read the entire file into memory
        before processing.
    append_if_not_found
        .. versionadded:: 2014.7.0

        If pattern is not found and set to ``True``
        then, the content will be appended to the file.
        Default is ``False``
    prepend_if_not_found
        .. versionadded:: 2014.7.0

        If pattern is not found and set to ``True``
        then, the content will be prepended to the file.
        Default is ``False``
    not_found_content
        .. versionadded:: 2014.7.0

        Content to use for append/prepend if not found. If
        None (default), uses ``repl``. Useful when ``repl`` uses references to group in
        pattern.
    backup
        The file extension to use for a backup of the file before
        editing. Set to ``False`` to skip making a backup. Default
        is ``.bak``
    dry_run
        Don't make any edits to the file, Default is ``False``
    search_only
        Just search for the pattern; ignore the replacement;
        stop on the first match. Default is ``False``
    show_changes
        Output a unified diff of the old file and the new
        file. If ``False`` return a boolean if any changes were made.
        Default is ``True``

        .. note::

            Using this option will store two copies of the file in-memory
            (the original version and the edited version) in order to generate the
            diff.
    ignore_if_missing
        .. versionadded:: 2015.8.0

        When this parameter is ``True``, ``file.replace`` will return ``False`` if the
        file doesn't exist. When this parameter is ``False``, ``file.replace`` will
        throw an error if the file doesn't exist.
        Default is ``False`` (to maintain compatibility with prior behaviour).
    preserve_inode
        .. versionadded:: 2015.8.0

        Preserve the inode of the file, so that any hard links continue to share the
        inode with the original filename. This works by *copying* the file, reading
        from the copy, and writing to the file at the original inode. If ``False``, the
        file will be *moved* rather than copied, and a new file will be written to a
        new inode, but using the original filename. Hard links will then share an inode
        with the backup, instead (if using ``backup`` to create a backup copy).
        Default is ``True``.

    If an equal sign (``=``) appears in an argument to a Salt command it is
    interpreted as a keyword argument in the format ``key=val``. That
    processing can be bypassed in order to pass an equal sign through to the
    remote shell command by manually specifying the kwarg:

    .. code-block:: bash

        salt '*' file.replace /path/to/file pattern='=' repl=':'
        salt '*' file.replace /path/to/file pattern="bind-address\\s*=" repl='bind-address:'

    CLI Examples:

    .. code-block:: bash

        salt '*' file.replace /etc/httpd/httpd.conf pattern='LogLevel warn' repl='LogLevel info'
        salt '*' file.replace /some/file pattern='before' repl='after' flags='[MULTILINE, IGNORECASE]'
    '''
    symlink = False
    if is_link(path):
        symlink = True
        target_path = os.readlink(path)
        given_path = os.path.expanduser(path)

    path = os.path.realpath(os.path.expanduser(path))

    if not os.path.exists(path):
        if ignore_if_missing:
            return False
        else:
            raise SaltInvocationError('File not found: {0}'.format(path))

    if not salt.utils.istextfile(path):
        raise SaltInvocationError(
            'Cannot perform string replacements on a binary file: {0}'
            .format(path)
        )

    if search_only and (append_if_not_found or prepend_if_not_found):
        raise SaltInvocationError('Choose between search_only and append/prepend_if_not_found')

    if append_if_not_found and prepend_if_not_found:
        raise SaltInvocationError('Choose between append or prepend_if_not_found')

    flags_num = _get_flags(flags)
    cpattern = re.compile(str(pattern), flags_num)
    filesize = os.path.getsize(path)
    if bufsize == 'file':
        bufsize = filesize

    # Search the file; track if any changes have been made for the return val
    has_changes = False
    orig_file = []  # used if show_changes
    new_file = []  # used if show_changes
    if not salt.utils.is_windows():
        pre_user = get_user(path)
        pre_group = get_group(path)
        pre_mode = __salt__['config.manage_mode'](get_mode(path))

    # Avoid TypeErrors by forcing repl to be a string
    repl = str(repl)

    found = False
    temp_file = None
    content = str(not_found_content) if not_found_content and \
                                       (prepend_if_not_found or
                                        append_if_not_found) \
                                     else repl

    # mmap throws a ValueError if the file is empty, but if it is empty we
    # should be able to skip the search anyway. NOTE: Is there a use case for
    # searching an empty file with an empty pattern?
    if filesize is not 0:
        # First check the whole file, determine whether to make the replacement
        # Searching first avoids modifying the time stamp if there are no changes
        try:
<<<<<<< HEAD
            # allow multiline searching
            with salt.utils.filebuffer.BufferedReader(path) as breader:
                for chunk in breader:
                    if re.search(cpattern, chunk):
                        return True
                return False
        except (OSError, IOError) as exc:
            raise CommandExecutionError(
                "Unable to read file '{0}'. Exception: {1}".format(path, exc)
                )

    # First check the whole file, determine whether to make the replacement
    # Searching first avoids modifying the time stamp if there are no changes
    try:
        # Use a read-only handle to open the file
        with salt.utils.fopen(path,
                              mode='r',
                              buffering=bufsize) as r_file:
            count_replaced = 0
            for line in r_file:
                if count == 0 or count_replaced <= count:
                    result, nrepl = re.subn(cpattern, repl, line, count)
                    count_replaced += nrepl
                else:
                    break

                # found anything? (even if no change)
                if nrepl > 0:
                    found = True
=======
            # Use a read-only handle to open the file
            with salt.utils.fopen(path,
                                  mode='rb',
                                  buffering=bufsize) as r_file:
                r_data = mmap.mmap(r_file.fileno(),
                                   0,
                                   access=mmap.ACCESS_READ)
                if search_only:
                    # Just search; bail as early as a match is found
                    if re.search(cpattern, r_data):
                        return True  # `with` block handles file closure
                else:
                    result, nrepl = re.subn(cpattern, repl, r_data, count)
>>>>>>> b919f55f

                    # found anything? (even if no change)
                    if nrepl > 0:
                        found = True
                        # Identity check the potential change
                        has_changes = True if pattern != repl else has_changes

                    if prepend_if_not_found or append_if_not_found:
                        # Search for content, to avoid pre/appending the
                        # content if it was pre/appended in a previous run.
                        if re.search('^{0}$'.format(re.escape(content)),
                                     r_data,
                                     flags=flags_num):
                            # Content was found, so set found.
                            found = True

                    # Keep track of show_changes here, in case the file isn't
                    # modified
                    if show_changes or append_if_not_found or \
                       prepend_if_not_found:
                        orig_file = r_data.read(filesize).splitlines(True)
                        new_file = result.splitlines(True)

        except (OSError, IOError) as exc:
            raise CommandExecutionError(
                "Unable to open file '{0}'. "
                "Exception: {1}".format(path, exc)
                )
        finally:
            if r_data and isinstance(r_data, mmap.mmap):
                r_data.close()

    if has_changes and not dry_run:
        # Write the replacement text in this block.
        try:
            # Create a copy to read from and to use as a backup later
            temp_file = _mkstemp_copy(path=path,
                                      preserve_inode=preserve_inode)
        except (OSError, IOError) as exc:
            raise CommandExecutionError("Exception: {0}".format(exc))

        try:
            # Open the file in write mode
            with salt.utils.fopen(path,
                        mode='w',
                        buffering=bufsize) as w_file:
                try:
                    # Open the temp file in read mode
                    with salt.utils.fopen(temp_file,
                                          mode='r',
                                          buffering=bufsize) as r_file:
<<<<<<< HEAD
                        count_replaced = 0
                        for line in r_file:
                            result, nrepl = re.subn(cpattern, repl,
                                                    line, count)
                            if count == 0 or count_replaced <= count:
                                result, nrepl = re.subn(cpattern, repl, line, count)
                                count_replaced += nrepl
                            else:
                                result = line
                            try:
                                w_file.write(result)
                            except (OSError, IOError) as exc:
                                raise CommandExecutionError(
                                    "Unable to write file '{0}'. Contents may "
                                    "be truncated. Temporary file contains copy "
                                    "at '{1}'. "
                                    "Exception: {2}".format(path, temp_file, exc)
                                    )
=======
                        r_data = mmap.mmap(r_file.fileno(),
                                           0,
                                           access=mmap.ACCESS_READ)
                        result, nrepl = re.subn(cpattern, repl,
                                                r_data, count)
                        try:
                            w_file.write(result)
                        except (OSError, IOError) as exc:
                            raise CommandExecutionError(
                                "Unable to write file '{0}'. Contents may "
                                "be truncated. Temporary file contains copy "
                                "at '{1}'. "
                                "Exception: {2}".format(path, temp_file, exc)
                                )
>>>>>>> b919f55f
                except (OSError, IOError) as exc:
                    raise CommandExecutionError("Exception: {0}".format(exc))
                finally:
                    if r_data and isinstance(r_data, mmap.mmap):
                        r_data.close()
        except (OSError, IOError) as exc:
            raise CommandExecutionError("Exception: {0}".format(exc))

    if not found and (append_if_not_found or prepend_if_not_found):
        if not_found_content is None:
            not_found_content = repl
        if prepend_if_not_found:
            new_file.insert(0, not_found_content + '\n')
        else:
            # append_if_not_found
            # Make sure we have a newline at the end of the file
            if 0 != len(new_file):
                if not new_file[-1].endswith('\n'):
                    new_file[-1] += '\n'
            new_file.append(not_found_content + '\n')
        has_changes = True
        if not dry_run:
            try:
                # Create a copy to read from and for later use as a backup
                temp_file = _mkstemp_copy(path=path,
                                          preserve_inode=preserve_inode)
            except (OSError, IOError) as exc:
                raise CommandExecutionError("Exception: {0}".format(exc))
            # write new content in the file while avoiding partial reads
            try:
                fh_ = salt.utils.atomicfile.atomic_open(path, 'w')
                for line in new_file:
                    fh_.write(line)
            finally:
                fh_.close()

    if backup and has_changes and not dry_run:
        # keep the backup only if it was requested
        # and only if there were any changes
        backup_name = '{0}{1}'.format(path, backup)
        try:
            shutil.move(temp_file, backup_name)
        except (OSError, IOError) as exc:
            raise CommandExecutionError(
                "Unable to move the temp file '{0}' to the "
                "backup file '{1}'. "
                "Exception: {2}".format(path, temp_file, exc)
                )
        if symlink:
            symlink_backup = '{0}{1}'.format(given_path, backup)
            target_backup = '{0}{1}'.format(target_path, backup)
            # Always clobber any existing symlink backup
            # to match the behaviour of the 'backup' option
            try:
                os.symlink(target_backup, symlink_backup)
            except OSError:
                os.remove(symlink_backup)
                os.symlink(target_backup, symlink_backup)
            except:
                raise CommandExecutionError(
                    "Unable create backup symlink '{0}'. "
                    "Target was '{1}'. "
                    "Exception: {2}".format(symlink_backup, target_backup,
                                            exc)
                    )
    elif temp_file:
        try:
            os.remove(temp_file)
        except (OSError, IOError) as exc:
            raise CommandExecutionError(
                "Unable to delete temp file '{0}'. "
                "Exception: {1}".format(temp_file, exc)
                )

    if not dry_run and not salt.utils.is_windows():
        check_perms(path, None, pre_user, pre_group, pre_mode)

    if show_changes:
        return ''.join(difflib.unified_diff(orig_file, new_file))

    return has_changes


def blockreplace(path,
        marker_start='#-- start managed zone --',
        marker_end='#-- end managed zone --',
        content='',
        append_if_not_found=False,
        prepend_if_not_found=False,
        backup='.bak',
        dry_run=False,
        show_changes=True,
        ):
    '''
    .. versionadded:: 2014.1.0

    Replace content of a text block in a file, delimited by line markers

    A block of content delimited by comments can help you manage several lines
    entries without worrying about old entries removal.

    .. note::

        This function will store two copies of the file in-memory (the original
        version and the edited version) in order to detect changes and only
        edit the targeted file if necessary.

    path
        Filesystem path to the file to be edited

    marker_start
        The line content identifying a line as the start of the content block.
        Note that the whole line containing this marker will be considered, so
        whitespace or extra content before or after the marker is included in
        final output

    marker_end
        The line content identifying a line as the end of the content block.
        Note that the whole line containing this marker will be considered, so
        whitespace or extra content before or after the marker is included in
        final output

    content
        The content to be used between the two lines identified by marker_start
        and marker_stop.

    append_if_not_found : False
        If markers are not found and set to ``True`` then, the markers and
        content will be appended to the file.

    prepend_if_not_found : False
        If markers are not found and set to ``True`` then, the markers and
        content will be prepended to the file.


    backup
        The file extension to use for a backup of the file if any edit is made.
        Set to ``False`` to skip making a backup.

    dry_run
        Don't make any edits to the file.

    show_changes
        Output a unified diff of the old file and the new file. If ``False``,
        return a boolean if any changes were made.

    CLI Example:

    .. code-block:: bash

        salt '*' file.blockreplace /etc/hosts '#-- start managed zone foobar : DO NOT EDIT --' \\
        '#-- end managed zone foobar --' $'10.0.1.1 foo.foobar\\n10.0.1.2 bar.foobar' True

    '''
    path = os.path.expanduser(path)

    if not os.path.exists(path):
        raise SaltInvocationError('File not found: {0}'.format(path))

    if append_if_not_found and prepend_if_not_found:
        raise SaltInvocationError('Choose between append or prepend_if_not_found')

    if not salt.utils.istextfile(path):
        raise SaltInvocationError(
            'Cannot perform string replacements on a binary file: {0}'
            .format(path)
        )

    # Search the file; track if any changes have been made for the return val
    has_changes = False
    orig_file = []
    new_file = []
    in_block = False
    old_content = ''
    done = False
    # we do not use in_place editing to avoid file attrs modifications when
    # no changes are required and to avoid any file access on a partially
    # written file.
    # we could also use salt.utils.filebuffer.BufferedReader
    try:
        fi_file = fileinput.input(path,
                    inplace=False, backup=False,
                    bufsize=1, mode='r')
        for line in fi_file:

            result = line

            if marker_start in line:
                # managed block start found, start recording
                in_block = True

            else:
                if in_block:
                    if marker_end in line:
                        # end of block detected
                        in_block = False

                        # Check for multi-line '\n' terminated content as split will
                        # introduce an unwanted additional new line.
                        if content and content[-1] == '\n':
                            content = content[:-1]

                        # push new block content in file
                        for cline in content.split('\n'):
                            new_file.append(cline + '\n')

                        done = True

                    else:
                        # remove old content, but keep a trace
                        old_content += line
                        result = None
            # else: we are not in the marked block, keep saving things

            orig_file.append(line)
            if result is not None:
                new_file.append(result)
        # end for. If we are here without block management we maybe have some problems,
        # or we need to initialise the marked block

    finally:
        fi_file.close()

    if in_block:
        # unterminated block => bad, always fail
        raise CommandExecutionError(
            'Unterminated marked block. End of file reached before marker_end.'
        )

    if not done:
        if prepend_if_not_found:
            # add the markers and content at the beginning of file
            new_file.insert(0, marker_end + '\n')
            new_file.insert(0, content + '\n')
            new_file.insert(0, marker_start + '\n')
            done = True
        elif append_if_not_found:
            # Make sure we have a newline at the end of the file
            if 0 != len(new_file):
                if not new_file[-1].endswith('\n'):
                    new_file[-1] += '\n'
            # add the markers and content at the end of file
            new_file.append(marker_start + '\n')
            new_file.append(content + '\n')
            new_file.append(marker_end + '\n')
            done = True
        else:
            raise CommandExecutionError(
                'Cannot edit marked block. Markers were not found in file.'
            )

    if done:
        diff = ''.join(difflib.unified_diff(orig_file, new_file))
        has_changes = diff is not ''
        if has_changes and not dry_run:
            # changes detected
            # backup old content
            if backup is not False:
                shutil.copy2(path, '{0}{1}'.format(path, backup))

            # backup file attrs
            perms = {}
            perms['user'] = get_user(path)
            perms['group'] = get_group(path)
            perms['mode'] = __salt__['config.manage_mode'](get_mode(path))

            # write new content in the file while avoiding partial reads
            try:
                fh_ = salt.utils.atomicfile.atomic_open(path, 'w')
                for line in new_file:
                    fh_.write(line)
            finally:
                fh_.close()

            # this may have overwritten file attrs
            check_perms(path,
                    None,
                    perms['user'],
                    perms['group'],
                    perms['mode'])

        if show_changes:
            return diff

    return has_changes


def search(path,
        pattern,
        flags=8,
        bufsize=1,
        ignore_if_missing=False,
        multiline=False
        ):
    '''
    .. versionadded:: 0.17.0

    Search for occurrences of a pattern in a file

    Except for multiline, params are identical to
    :py:func:`~salt.modules.file.replace`.

    multiline
        If true, inserts 'MULTILINE' into ``flags`` and sets ``bufsize`` to
        'file'.

        .. versionadded:: 2015.8.0

    CLI Example:

    .. code-block:: bash

        salt '*' file.search /etc/crontab 'mymaintenance.sh'
    '''
    if multiline:
        flags = _add_flags(flags, 'MULTILINE')
        bufsize = 'file'

    # This function wraps file.replace on purpose in order to enforce
    # consistent usage, compatible regex's, expected behavior, *and* bugs. :)
    # Any enhancements or fixes to one should affect the other.
    return replace(path,
            pattern,
            '',
            flags=flags,
            bufsize=bufsize,
            dry_run=True,
            search_only=True,
            show_changes=False,
            ignore_if_missing=ignore_if_missing)


def patch(originalfile, patchfile, options='', dry_run=False):
    '''
    .. versionadded:: 0.10.4

    Apply a patch to a file

    Equivalent to:

    .. code-block:: bash

        patch <options> <originalfile> <patchfile>

    originalfile
        The full path to the file or directory to be patched
    patchfile
        A patch file to apply to ``originalfile``
    options
        Options to pass to patch.

    CLI Example:

    .. code-block:: bash

        salt '*' file.patch /opt/file.txt /tmp/file.txt.patch
    '''
    patchpath = salt.utils.which('patch')
    if not patchpath:
        raise CommandExecutionError(
            'patch executable not found. Is the distribution\'s patch '
            'package installed?'
        )

    cmd = [patchpath]
    cmd.extend(shlex.split(options))
    if dry_run:
        if __grains__['kernel'] in ('FreeBSD', 'OpenBSD'):
            cmd.append('-C')
        else:
            cmd.append('--dry-run')
    cmd.extend([originalfile, patchfile])

    return __salt__['cmd.run_all'](cmd, python_shell=False)


def contains(path, text):
    '''
    .. deprecated:: 0.17.0
       Use :func:`search` instead.

    Return ``True`` if the file at ``path`` contains ``text``

    CLI Example:

    .. code-block:: bash

        salt '*' file.contains /etc/crontab 'mymaintenance.sh'
    '''
    path = os.path.expanduser(path)

    if not os.path.exists(path):
        return False

    stripped_text = str(text).strip()
    try:
        with salt.utils.filebuffer.BufferedReader(path) as breader:
            for chunk in breader:
                if stripped_text in chunk:
                    return True
        return False
    except (IOError, OSError):
        return False


def contains_regex(path, regex, lchar=''):
    '''
    .. deprecated:: 0.17.0
       Use :func:`search` instead.

    Return True if the given regular expression matches on any line in the text
    of a given file.

    If the lchar argument (leading char) is specified, it
    will strip `lchar` from the left side of each line before trying to match

    CLI Example:

    .. code-block:: bash

        salt '*' file.contains_regex /etc/crontab
    '''
    path = os.path.expanduser(path)

    if not os.path.exists(path):
        return False

    try:
        with salt.utils.fopen(path, 'r') as target:
            for line in target:
                if lchar:
                    line = line.lstrip(lchar)
                if re.search(regex, line):
                    return True
            return False
    except (IOError, OSError):
        return False


def contains_regex_multiline(path, regex):
    '''
    .. deprecated:: 0.17.0
       Use :func:`search` instead.

    Return True if the given regular expression matches anything in the text
    of a given file

    Traverses multiple lines at a time, via the salt BufferedReader (reads in
    chunks)

    CLI Example:

    .. code-block:: bash

        salt '*' file.contains_regex_multiline /etc/crontab '^maint'
    '''
    salt.utils.warn_until(
        'Carbon',
        "file.contains_regex_multiline(path, regex) is deprecated in favor of "
        "file.search(path, regex, multiline=True)"
    )

    search(path, regex, multiline=True)


def contains_glob(path, glob_expr):
    '''
    .. deprecated:: 0.17.0
       Use :func:`search` instead.

    Return ``True`` if the given glob matches a string in the named file

    CLI Example:

    .. code-block:: bash

        salt '*' file.contains_glob /etc/foobar '*cheese*'
    '''
    path = os.path.expanduser(path)

    if not os.path.exists(path):
        return False

    try:
        with salt.utils.filebuffer.BufferedReader(path) as breader:
            for chunk in breader:
                if fnmatch.fnmatch(chunk, glob_expr):
                    return True
            return False
    except (IOError, OSError):
        return False


def append(path, *args, **kwargs):
    '''
    .. versionadded:: 0.9.5

    Append text to the end of a file

    path
        path to file

    `*args`
        strings to append to file

    CLI Example:

    .. code-block:: bash

        salt '*' file.append /etc/motd \\
                "With all thine offerings thou shalt offer salt." \\
                "Salt is what makes things taste bad when it isn't in them."

    .. admonition:: Attention

        If you need to pass a string to append and that string contains
        an equal sign, you **must** include the argument name, args.
        For example:

        .. code-block:: bash

            salt '*' file.append /etc/motd args='cheese=spam'

            salt '*' file.append /etc/motd args="['cheese=spam','spam=cheese']"

    '''
    path = os.path.expanduser(path)

    # Largely inspired by Fabric's contrib.files.append()

    if 'args' in kwargs:
        if isinstance(kwargs['args'], list):
            args = kwargs['args']
        else:
            args = [kwargs['args']]

    # Make sure we have a newline at the end of the file. Do this in binary
    # mode so SEEK_END with nonzero offset will work.
    with salt.utils.fopen(path, 'rb+') as ofile:
        linesep = salt.utils.to_bytes(os.linesep)
        try:
            ofile.seek(-len(linesep), os.SEEK_END)
        except IOError as exc:
            if exc.errno in (errno.EINVAL, errno.ESPIPE):
                # Empty file, simply append lines at the beginning of the file
                pass
            else:
                raise
        else:
            if ofile.read(len(linesep)) != linesep:
                ofile.seek(0, os.SEEK_END)
                ofile.write(linesep)
    # Append lines in text mode
    with salt.utils.fopen(path, 'r+') as ofile:
        ofile.seek(0, os.SEEK_END)
        for line in args:
            ofile.write('{0}\n'.format(line))

    return 'Wrote {0} lines to "{1}"'.format(len(args), path)


def prepend(path, *args, **kwargs):
    '''
    .. versionadded:: 2014.7.0

    Prepend text to the beginning of a file

    path
        path to file

    `*args`
        strings to prepend to the file

    CLI Example:

    .. code-block:: bash

        salt '*' file.prepend /etc/motd \\
                "With all thine offerings thou shalt offer salt." \\
                "Salt is what makes things taste bad when it isn't in them."

    .. admonition:: Attention

        If you need to pass a string to append and that string contains
        an equal sign, you **must** include the argument name, args.
        For example:

        .. code-block:: bash

            salt '*' file.prepend /etc/motd args='cheese=spam'

            salt '*' file.prepend /etc/motd args="['cheese=spam','spam=cheese']"

    '''
    path = os.path.expanduser(path)

    if 'args' in kwargs:
        if isinstance(kwargs['args'], list):
            args = kwargs['args']
        else:
            args = [kwargs['args']]

    try:
        with salt.utils.fopen(path) as fhr:
            contents = fhr.readlines()
    except IOError:
        contents = []

    preface = []
    for line in args:
        preface.append('{0}\n'.format(line))

    with salt.utils.fopen(path, "w") as ofile:
        contents = preface + contents
        ofile.write(''.join(contents))
    return 'Prepended {0} lines to "{1}"'.format(len(args), path)


def write(path, *args, **kwargs):
    '''
    .. versionadded:: 2014.7.0

    Write text to a file, overwriting any existing contents.

    path
        path to file

    `*args`
        strings to write to the file

    CLI Example:

    .. code-block:: bash

        salt '*' file.write /etc/motd \\
                "With all thine offerings thou shalt offer salt."

    .. admonition:: Attention

        If you need to pass a string to append and that string contains
        an equal sign, you **must** include the argument name, args.
        For example:

        .. code-block:: bash

            salt '*' file.write /etc/motd args='cheese=spam'

            salt '*' file.write /etc/motd args="['cheese=spam','spam=cheese']"

    '''
    path = os.path.expanduser(path)

    if 'args' in kwargs:
        if isinstance(kwargs['args'], list):
            args = kwargs['args']
        else:
            args = [kwargs['args']]

    contents = []
    for line in args:
        contents.append('{0}\n'.format(line))
    with salt.utils.fopen(path, "w") as ofile:
        ofile.write(''.join(contents))
    return 'Wrote {0} lines to "{1}"'.format(len(contents), path)


def touch(name, atime=None, mtime=None):
    '''
    .. versionadded:: 0.9.5

    Just like the ``touch`` command, create a file if it doesn't exist or
    simply update the atime and mtime if it already does.

    atime:
        Access time in Unix epoch time
    mtime:
        Last modification in Unix epoch time

    CLI Example:

    .. code-block:: bash

        salt '*' file.touch /var/log/emptyfile
    '''
    name = os.path.expanduser(name)

    if atime and atime.isdigit():
        atime = int(atime)
    if mtime and mtime.isdigit():
        mtime = int(mtime)
    try:
        if not os.path.exists(name):
            with salt.utils.fopen(name, 'a') as fhw:
                fhw.write('')

        if not atime and not mtime:
            times = None
        elif not mtime and atime:
            times = (atime, time.time())
        elif not atime and mtime:
            times = (time.time(), mtime)
        else:
            times = (atime, mtime)
        os.utime(name, times)

    except TypeError:
        raise SaltInvocationError('atime and mtime must be integers')
    except (IOError, OSError) as exc:
        raise CommandExecutionError(exc.strerror)

    return os.path.exists(name)


def seek_read(path, size, offset):
    '''
    .. versionadded:: 2014.1.0

    Seek to a position on a file and read it

    path
        path to file

    seek
        amount to read at once

    offset
        offset to start into the file

    CLI Example:

    .. code-block:: bash

        salt '*' file.seek_read /path/to/file 4096 0
    '''
    path = os.path.expanduser(path)
    try:
        seek_fh = os.open(path, os.O_RDONLY)
        os.lseek(seek_fh, int(offset), 0)
        data = os.read(seek_fh, int(size))
    finally:
        os.close(seek_fh)
    return data


def seek_write(path, data, offset):
    '''
    .. versionadded:: 2014.1.0

    Seek to a position on a file and write to it

    path
        path to file

    data
        data to write to file

    offset
        position in file to start writing

    CLI Example:

    .. code-block:: bash

        salt '*' file.seek_write /path/to/file 'some data' 4096
    '''
    path = os.path.expanduser(path)
    try:
        seek_fh = os.open(path, os.O_WRONLY)
        os.lseek(seek_fh, int(offset), 0)
        ret = os.write(seek_fh, data)
        os.fsync(seek_fh)
    finally:
        os.close(seek_fh)
    return ret


def truncate(path, length):
    '''
    .. versionadded:: 2014.1.0

    Seek to a position on a file and delete everything after that point

    path
        path to file

    length
        offset into file to truncate

    CLI Example:

    .. code-block:: bash

        salt '*' file.truncate /path/to/file 512
    '''
    path = os.path.expanduser(path)
    with salt.utils.fopen(path, 'rb+') as seek_fh:
        seek_fh.truncate(int(length))


def link(src, path):
    '''
    .. versionadded:: 2014.1.0

    Create a hard link to a file

    CLI Example:

    .. code-block:: bash

        salt '*' file.link /path/to/file /path/to/link
    '''
    src = os.path.expanduser(src)

    if not os.path.isabs(src):
        raise SaltInvocationError('File path must be absolute.')

    try:
        os.link(src, path)
        return True
    except (OSError, IOError):
        raise CommandExecutionError('Could not create \'{0}\''.format(path))
    return False


def is_link(path):
    '''
    Check if the path is a symlink

    CLI Example:

    .. code-block:: bash

       salt '*' file.is_link /path/to/link
    '''
    # This function exists because os.path.islink does not support Windows,
    # therefore a custom function will need to be called. This function
    # therefore helps API consistency by providing a single function to call for
    # both operating systems.

    return os.path.islink(os.path.expanduser(path))


def symlink(src, path):
    '''
    Create a symbolic link to a file

    CLI Example:

    .. code-block:: bash

        salt '*' file.symlink /path/to/file /path/to/link
    '''
    path = os.path.expanduser(path)

    if not os.path.isabs(path):
        raise SaltInvocationError('File path must be absolute.')

    try:
        os.symlink(src, path)
        return True
    except (OSError, IOError):
        raise CommandExecutionError('Could not create \'{0}\''.format(path))
    return False


def rename(src, dst):
    '''
    Rename a file or directory

    CLI Example:

    .. code-block:: bash

        salt '*' file.rename /path/to/src /path/to/dst
    '''
    src = os.path.expanduser(src)
    dst = os.path.expanduser(dst)

    if not os.path.isabs(src):
        raise SaltInvocationError('File path must be absolute.')

    try:
        os.rename(src, dst)
        return True
    except OSError:
        raise CommandExecutionError(
            'Could not rename \'{0}\' to \'{1}\''.format(src, dst)
        )
    return False


def copy(src, dst, recurse=False, remove_existing=False):
    '''
    Copy a file or directory from source to dst

    In order to copy a directory, the recurse flag is required, and
    will by default overwrite files in the destination with the same path,
    and retain all other existing files. (similar to cp -r on unix)

    remove_existing will remove all files in the target directory,
    and then copy files from the source.

    CLI Example:

    .. code-block:: bash

        salt '*' file.copy /path/to/src /path/to/dst
        salt '*' file.copy /path/to/src_dir /path/to/dst_dir recurse=True
        salt '*' file.copy /path/to/src_dir /path/to/dst_dir recurse=True remove_existing=True

    '''
    src = os.path.expanduser(src)
    dst = os.path.expanduser(dst)

    if not os.path.isabs(src):
        raise SaltInvocationError('File path must be absolute.')

    if not salt.utils.is_windows():
        pre_user = get_user(src)
        pre_group = get_group(src)
        pre_mode = __salt__['config.manage_mode'](get_mode(src))

    try:
        if (os.path.exists(dst) and os.path.isdir(dst)) or os.path.isdir(src):
            if not recurse:
                raise SaltInvocationError(
                    "Cannot copy overwriting a directory without recurse flag set to true!")
            if remove_existing:
                if os.path.exists(dst):
                    shutil.rmtree(dst)
                shutil.copytree(src, dst)
            else:
                salt.utils.files.recursive_copy(src, dst)
        else:
            shutil.copyfile(src, dst)
    except OSError:
        raise CommandExecutionError(
            'Could not copy \'{0}\' to \'{1}\''.format(src, dst)
        )

    if not salt.utils.is_windows():
        check_perms(dst, None, pre_user, pre_group, pre_mode)
    return True


def lstat(path):
    '''
    .. versionadded:: 2014.1.0

    Returns the lstat attributes for the given file or dir. Does not support
    symbolic links.

    CLI Example:

    .. code-block:: bash

        salt '*' file.lstat /path/to/file
    '''
    path = os.path.expanduser(path)

    if not os.path.isabs(path):
        raise SaltInvocationError('Path to file must be absolute.')

    try:
        lst = os.lstat(path)
        return dict((key, getattr(lst, key)) for key in ('st_atime', 'st_ctime',
            'st_gid', 'st_mode', 'st_mtime', 'st_nlink', 'st_size', 'st_uid'))
    except Exception:
        return {}


def access(path, mode):
    '''
    .. versionadded:: 2014.1.0

    Test whether the Salt process has the specified access to the file. One of
    the following modes must be specified:

    .. code-block::text

        f: Test the existence of the path
        r: Test the readability of the path
        w: Test the writability of the path
        x: Test whether the path can be executed

    CLI Example:

    .. code-block:: bash

        salt '*' file.access /path/to/file f
        salt '*' file.access /path/to/file x
    '''
    path = os.path.expanduser(path)

    if not os.path.isabs(path):
        raise SaltInvocationError('Path to link must be absolute.')

    modes = {'f': os.F_OK,
             'r': os.R_OK,
             'w': os.W_OK,
             'x': os.X_OK}

    if mode in modes:
        return os.access(path, modes[mode])
    elif mode in six.itervalues(modes):
        return os.access(path, mode)
    else:
        raise SaltInvocationError('Invalid mode specified.')


def readlink(path, canonicalize=False):
    '''
    .. versionadded:: 2014.1.0

    Return the path that a symlink points to
    If canonicalize is set to True, then it return the final target

    CLI Example:

    .. code-block:: bash

        salt '*' file.readlink /path/to/link
    '''
    path = os.path.expanduser(path)

    if not os.path.isabs(path):
        raise SaltInvocationError('Path to link must be absolute.')

    if not os.path.islink(path):
        raise SaltInvocationError('A valid link was not specified.')

    if canonicalize:
        return os.path.realpath(path)
    else:
        return os.readlink(path)


def readdir(path):
    '''
    .. versionadded:: 2014.1.0

    Return a list containing the contents of a directory

    CLI Example:

    .. code-block:: bash

        salt '*' file.readdir /path/to/dir/
    '''
    path = os.path.expanduser(path)

    if not os.path.isabs(path):
        raise SaltInvocationError('Dir path must be absolute.')

    if not os.path.isdir(path):
        raise SaltInvocationError('A valid directory was not specified.')

    dirents = ['.', '..']
    dirents.extend(os.listdir(path))
    return dirents


def statvfs(path):
    '''
    .. versionadded:: 2014.1.0

    Perform a statvfs call against the filesystem that the file resides on

    CLI Example:

    .. code-block:: bash

        salt '*' file.statvfs /path/to/file
    '''
    path = os.path.expanduser(path)

    if not os.path.isabs(path):
        raise SaltInvocationError('File path must be absolute.')

    try:
        stv = os.statvfs(path)
        return dict((key, getattr(stv, key)) for key in ('f_bavail', 'f_bfree',
            'f_blocks', 'f_bsize', 'f_favail', 'f_ffree', 'f_files', 'f_flag',
            'f_frsize', 'f_namemax'))
    except (OSError, IOError):
        raise CommandExecutionError('Could not statvfs \'{0}\''.format(path))
    return False


def stats(path, hash_type=None, follow_symlinks=True):
    '''
    Return a dict containing the stats for a given file

    CLI Example:

    .. code-block:: bash

        salt '*' file.stats /etc/passwd
    '''
    path = os.path.expanduser(path)

    ret = {}
    if not os.path.exists(path):
        try:
            # Broken symlinks will return False for os.path.exists(), but still
            # have a uid and gid
            pstat = os.lstat(path)
        except OSError:
            # Not a broken symlink, just a nonexistent path
            return ret
    else:
        if follow_symlinks:
            pstat = os.stat(path)
        else:
            pstat = os.lstat(path)
    ret['inode'] = pstat.st_ino
    ret['uid'] = pstat.st_uid
    ret['gid'] = pstat.st_gid
    ret['group'] = gid_to_group(pstat.st_gid)
    ret['user'] = uid_to_user(pstat.st_uid)
    ret['atime'] = pstat.st_atime
    ret['mtime'] = pstat.st_mtime
    ret['ctime'] = pstat.st_ctime
    ret['size'] = pstat.st_size
    ret['mode'] = str(oct(stat.S_IMODE(pstat.st_mode)))
    if hash_type:
        ret['sum'] = get_hash(path, hash_type)
    ret['type'] = 'file'
    if stat.S_ISDIR(pstat.st_mode):
        ret['type'] = 'dir'
    if stat.S_ISCHR(pstat.st_mode):
        ret['type'] = 'char'
    if stat.S_ISBLK(pstat.st_mode):
        ret['type'] = 'block'
    if stat.S_ISREG(pstat.st_mode):
        ret['type'] = 'file'
    if stat.S_ISLNK(pstat.st_mode):
        ret['type'] = 'link'
    if stat.S_ISFIFO(pstat.st_mode):
        ret['type'] = 'pipe'
    if stat.S_ISSOCK(pstat.st_mode):
        ret['type'] = 'socket'
    ret['target'] = os.path.realpath(path)
    return ret


def rmdir(path):
    '''
    .. versionadded:: 2014.1.0

    Remove the specified directory. Fails if a directory is not empty.

    CLI Example:

    .. code-block:: bash

        salt '*' file.rmdir /tmp/foo/
    '''
    path = os.path.expanduser(path)

    if not os.path.isabs(path):
        raise SaltInvocationError('File path must be absolute.')

    if not os.path.isdir(path):
        raise SaltInvocationError('A valid directory was not specified.')

    try:
        os.rmdir(path)
        return True
    except OSError as exc:
        return exc.strerror


def remove(path):
    '''
    Remove the named file

    CLI Example:

    .. code-block:: bash

        salt '*' file.remove /tmp/foo
    '''
    path = os.path.expanduser(path)

    if not os.path.isabs(path):
        raise SaltInvocationError('File path must be absolute: {0}'.format(path))

    try:
        if os.path.isfile(path) or os.path.islink(path):
            os.remove(path)
            return True
        elif os.path.isdir(path):
            shutil.rmtree(path)
            return True
    except (OSError, IOError) as exc:
        raise CommandExecutionError(
            'Could not remove \'{0}\': {1}'.format(path, exc)
        )
    return False


def directory_exists(path):
    '''
    Tests to see if path is a valid directory.  Returns True/False.

    CLI Example:

    .. code-block:: bash

        salt '*' file.directory_exists /etc

    '''
    return os.path.isdir(os.path.expanduser(path))


def file_exists(path):
    '''
    Tests to see if path is a valid file.  Returns True/False.

    CLI Example:

    .. code-block:: bash

        salt '*' file.file_exists /etc/passwd

    '''
    return os.path.isfile(os.path.expanduser(path))


def path_exists_glob(path):
    '''
    Tests to see if path after expansion is a valid path (file or directory).
    Expansion allows usage of ? * and character ranges []. Tilde expansion
    is not supported. Returns True/False.

    .. versionadded:: Hellium

    CLI Example:

    .. code-block:: bash

        salt '*' file.path_exists_glob /etc/pam*/pass*

    '''
    return True if glob.glob(os.path.expanduser(path)) else False


def restorecon(path, recursive=False):
    '''
    Reset the SELinux context on a given path

    CLI Example:

    .. code-block:: bash

         salt '*' file.restorecon /home/user/.ssh/authorized_keys
    '''
    if recursive:
        cmd = ['restorecon', '-FR', path]
    else:
        cmd = ['restorecon', '-F', path]
    return not __salt__['cmd.retcode'](cmd, python_shell=False)


def get_selinux_context(path):
    '''
    Get an SELinux context from a given path

    CLI Example:

    .. code-block:: bash

        salt '*' file.get_selinux_context /etc/hosts
    '''
    out = __salt__['cmd.run'](['ls', '-Z', path], python_shell=False)

    try:
        ret = re.search(r'\w+:\w+:\w+:\w+', out).group(0)
    except AttributeError:
        ret = (
            'No selinux context information is available for {0}'.format(path)
        )

    return ret


def set_selinux_context(path,
                        user=None,
                        role=None,
                        type=None,    # pylint: disable=W0622
                        range=None):  # pylint: disable=W0622
    '''
    Set a specific SELinux label on a given path

    CLI Example:

    .. code-block:: bash

        salt '*' file.set_selinux_context path <role> <type> <range>
    '''
    if not any((user, role, type, range)):
        return False

    cmd = ['chcon']
    if user:
        cmd.extend(['-u', user])
    if role:
        cmd.extend(['-r', role])
    if type:
        cmd.extend(['-t', type])
    if range:
        cmd.extend(['-l', range])
    cmd.append(path)

    ret = not __salt__['cmd.retcode'](cmd, python_shell=False)
    if ret:
        return get_selinux_context(path)
    else:
        return ret


def source_list(source, source_hash, saltenv):
    '''
    Check the source list and return the source to use

    CLI Example:

    .. code-block:: bash

        salt '*' file.source_list salt://http/httpd.conf '{hash_type: 'md5', 'hsum': <md5sum>}' base
    '''
    # get the master file list
    if isinstance(source, list):
        mfiles = [(f, saltenv) for f in __salt__['cp.list_master'](saltenv)]
        mdirs = [(d, saltenv) for d in __salt__['cp.list_master_dirs'](saltenv)]
        for single in source:
            if isinstance(single, dict):
                single = next(iter(single))

            path, senv = salt.utils.url.parse(single)
            if senv:
                mfiles += [(f, senv) for f in __salt__['cp.list_master'](senv)]
                mdirs += [(d, senv) for d in __salt__['cp.list_master_dirs'](senv)]

        ret = None
        for single in source:
            if isinstance(single, dict):
                # check the proto, if it is http or ftp then download the file
                # to check, if it is salt then check the master list
                if len(single) != 1:
                    continue
                single_src = next(iter(single))
                single_hash = single[single_src] if single[single_src] else source_hash
                proto = _urlparse(single_src).scheme
                if proto == 'salt':
                    path, senv = salt.utils.url.parse(single_src)
                    if not senv:
                        senv = saltenv
                    if (path, saltenv) in mfiles or (path, saltenv) in mdirs:
                        ret = (single_src, single_hash)
                        break
                elif proto.startswith('http') or proto == 'ftp':
                    dest = salt.utils.mkstemp()
                    fn_ = __salt__['cp.get_url'](single_src, dest)
                    os.remove(fn_)
                    if fn_:
                        ret = (single_src, single_hash)
                        break
            elif isinstance(single, six.string_types):
                path, senv = salt.utils.url.parse(single)
                if not senv:
                    senv = saltenv
                if (path, senv) in mfiles or (path, senv) in mdirs:
                    ret = (single, source_hash)
                    break
        if ret is None:
            # None of the list items matched
            raise CommandExecutionError(
                'none of the specified sources were found'
            )
        else:
            return ret
    else:
        return source, source_hash


def get_managed(
        name,
        template,
        source,
        source_hash,
        user,
        group,
        mode,
        saltenv,
        context,
        defaults,
        **kwargs):
    '''
    Return the managed file data for file.managed

    name
        location where the file lives on the server

    template
        template format

    source
        managed source file

    source_hash
        hash of the source file

    user
        user owner

    group
        group owner

    mode
        file mode

    context
        variables to add to the environment

    default
        default values of for context_dict


    CLI Example:

    .. code-block:: bash

        salt '*' file.get_managed /etc/httpd/conf.d/httpd.conf jinja salt://http/httpd.conf '{hash_type: 'md5', 'hsum': <md5sum>}' root root '755' base None None
    '''
    # Copy the file to the minion and templatize it
    sfn = ''
    source_sum = {}
    # if we have a source defined, lets figure out what the hash is
    if source:
        urlparsed_source = _urlparse(source)
        if urlparsed_source.scheme == 'salt':
            source_sum = __salt__['cp.hash_file'](source, saltenv)
            if not source_sum:
                return '', {}, 'Source file {0} not found'.format(source)
        # if its a local file
        elif urlparsed_source.scheme == 'file':
            file_sum = get_hash(urlparsed_source.path, form='sha256')
            source_sum = {'hsum': file_sum, 'hash_type': 'sha256'}
        elif source.startswith('/'):
            file_sum = get_hash(source, form='sha256')
            source_sum = {'hsum': file_sum, 'hash_type': 'sha256'}
        elif source_hash:
            protos = ('salt', 'http', 'https', 'ftp', 'swift', 's3')
            if _urlparse(source_hash).scheme in protos:
                # The source_hash is a file on a server
                hash_fn = __salt__['cp.cache_file'](source_hash, saltenv)
                if not hash_fn:
                    return '', {}, 'Source hash file {0} not found'.format(
                        source_hash)
                source_sum = extract_hash(hash_fn, '', name)
                if source_sum is None:
                    return '', {}, ('Source hash file {0} contains an invalid '
                        'hash format, it must be in the format <hash type>=<hash>.'
                        ).format(source_hash)

            else:
                # The source_hash is a hash string
                comps = source_hash.split('=')
                if len(comps) < 2:
                    return '', {}, ('Source hash file {0} contains an '
                                    'invalid hash format, it must be in '
                                    'the format <hash type>=<hash>'
                                    ).format(source_hash)
                source_sum['hsum'] = comps[1].strip()
                source_sum['hash_type'] = comps[0].strip()
        else:
            return '', {}, ('Unable to determine upstream hash of'
                            ' source file {0}').format(source)

    # if the file is a template we need to actually template the file to get
    # a checksum, but we can cache the template itself, but only if there is
    # a template source (it could be a templated contents)
    if template and source:
        # check if we have the template cached
        template_dest = __salt__['cp.is_cached'](source, saltenv)
        if template_dest and source_hash:
            comps = source_hash.split('=')
            cached_template_sum = get_hash(template_dest, form=source_sum['hash_type'])
            if cached_template_sum == source_sum['hsum']:
                sfn = template_dest
        # if we didn't have the template file, lets get it
        if not sfn:
            sfn = __salt__['cp.cache_file'](source, saltenv)

        # exists doesn't play nice with sfn as bool
        # but if cache failed, sfn == False
        if not sfn or not os.path.exists(sfn):
            return sfn, {}, 'Source file \'{0}\' not found'.format(source)
        if sfn == name:
            raise SaltInvocationError(
                'Source file cannot be the same as destination'
            )
        if template in salt.utils.templates.TEMPLATE_REGISTRY:
            context_dict = defaults if defaults else {}
            if context:
                context_dict.update(context)
            data = salt.utils.templates.TEMPLATE_REGISTRY[template](
                sfn,
                name=name,
                source=source,
                user=user,
                group=group,
                mode=mode,
                saltenv=saltenv,
                context=context_dict,
                salt=__salt__,
                pillar=__pillar__,
                grains=__grains__,
                opts=__opts__,
                **kwargs)
        else:
            return sfn, {}, ('Specified template format {0} is not supported'
                             ).format(template)

        if data['result']:
            sfn = data['data']
            hsum = get_hash(sfn)
            source_sum = {'hash_type': 'sha256',
                          'hsum': hsum}
        else:
            __clean_tmp(sfn)
            return sfn, {}, data['data']

    return sfn, source_sum, ''


def extract_hash(hash_fn, hash_type='sha256', file_name=''):
    '''
    This routine is called from the :mod:`file.managed
    <salt.states.file.managed>` state to pull a hash from a remote file.
    Regular expressions are used line by line on the ``source_hash`` file, to
    find a potential candidate of the indicated hash type.  This avoids many
    problems of arbitrary file lay out rules. It specifically permits pulling
    hash codes from debian ``*.dsc`` files.

    For example:

    .. code-block:: yaml

        openerp_7.0-latest-1.tar.gz:
          file.managed:
            - name: /tmp/openerp_7.0-20121227-075624-1_all.deb
            - source: http://nightly.openerp.com/7.0/nightly/deb/openerp_7.0-20121227-075624-1.tar.gz
            - source_hash: http://nightly.openerp.com/7.0/nightly/deb/openerp_7.0-20121227-075624-1.dsc

    CLI Example:

    .. code-block:: bash

        salt '*' file.extract_hash /etc/foo sha512 /path/to/hash/file
    '''
    source_sum = None
    partial_id = False
    name_sought = os.path.basename(file_name)
    log.debug('modules.file.py - extract_hash(): Extracting hash for file '
              'named: {0}'.format(name_sought))
    with salt.utils.fopen(hash_fn, 'r') as hash_fn_fopen:
        for hash_variant in HASHES:
            if hash_type == '' or hash_type == hash_variant[0]:
                log.debug('modules.file.py - extract_hash(): Will use regex to get'
                    ' a purely hexadecimal number of length ({0}), presumably hash'
                    ' type : {1}'.format(hash_variant[1], hash_variant[0]))
                hash_fn_fopen.seek(0)
                for line in hash_fn_fopen.read().splitlines():
                    hash_array = re.findall(r'(?i)(?<![a-z0-9])[a-f0-9]{' + str(hash_variant[1]) + '}(?![a-z0-9])', line)
                    log.debug('modules.file.py - extract_hash(): From "line": {0} '
                              'got : {1}'.format(line, hash_array))
                    if hash_array:
                        if not partial_id:
                            source_sum = {'hsum': hash_array[0], 'hash_type': hash_variant[0]}
                            partial_id = True

                        log.debug('modules.file.py - extract_hash(): Found: {0} '
                                  '-- {1}'.format(source_sum['hash_type'],
                                                  source_sum['hsum']))

                        if re.search(name_sought, line):
                            source_sum = {'hsum': hash_array[0], 'hash_type': hash_variant[0]}
                            log.debug('modules.file.py - extract_hash: For {0} -- '
                                      'returning the {1} hash "{2}".'.format(
                                          name_sought,
                                          source_sum['hash_type'],
                                          source_sum['hsum']))
                            return source_sum

    if partial_id:
        log.debug('modules.file.py - extract_hash: Returning the partially '
                  'identified {0} hash "{1}".'.format(
                       source_sum['hash_type'], source_sum['hsum']))
    else:
        log.debug('modules.file.py - extract_hash: Returning None.')
    return source_sum


def check_perms(name, ret, user, group, mode, follow_symlinks=False):
    '''
    Check the permissions on files and chown if needed

    CLI Example:

    .. code-block:: bash

        salt '*' file.check_perms /etc/sudoers '{}' root root 400

    .. versionchanged:: 2014.1.3
        ``follow_symlinks`` option added
    '''
    name = os.path.expanduser(name)

    if not ret:
        ret = {'name': name,
               'changes': {},
               'comment': [],
               'result': True}
        orig_comment = ''
    else:
        orig_comment = ret['comment']
        ret['comment'] = []

    # Check permissions
    perms = {}
    cur = stats(name, follow_symlinks=follow_symlinks)
    if not cur:
        raise CommandExecutionError('{0} does not exist'.format(name))
    perms['luser'] = cur['user']
    perms['lgroup'] = cur['group']
    perms['lmode'] = __salt__['config.manage_mode'](cur['mode'])

    # Mode changes if needed
    if mode is not None:
        # File is a symlink, ignore the mode setting
        # if follow_symlinks is False
        if os.path.islink(name) and not follow_symlinks:
            pass
        else:
            mode = __salt__['config.manage_mode'](mode)
            if mode != perms['lmode']:
                if __opts__['test'] is True:
                    ret['changes']['mode'] = mode
                else:
                    set_mode(name, mode)
                    if mode != __salt__['config.manage_mode'](get_mode(name)):
                        ret['result'] = False
                        ret['comment'].append(
                            'Failed to change mode to {0}'.format(mode)
                        )
                    else:
                        ret['changes']['mode'] = mode
    # user/group changes if needed, then check if it worked
    if user:
        if isinstance(user, int):
            user = uid_to_user(user)
        if user != perms['luser']:
            perms['cuser'] = user
    if group:
        if isinstance(group, int):
            group = gid_to_group(group)
        if group != perms['lgroup']:
            perms['cgroup'] = group
    if 'cuser' in perms or 'cgroup' in perms:
        if not __opts__['test']:
            if os.path.islink(name) and not follow_symlinks:
                chown_func = lchown
            else:
                chown_func = chown
            if user is None:
                user = perms['luser']
            if group is None:
                group = perms['lgroup']
            try:
                chown_func(name, user, group)
            except OSError:
                ret['result'] = False

    if user:
        if isinstance(user, int):
            user = uid_to_user(user)
        if user != get_user(name, follow_symlinks=follow_symlinks) and user != '':
            if __opts__['test'] is True:
                ret['changes']['user'] = user
            else:
                ret['result'] = False
                ret['comment'].append('Failed to change user to {0}'
                                      .format(user))
        elif 'cuser' in perms and user != '':
            ret['changes']['user'] = user
    if group:
        if isinstance(group, int):
            group = gid_to_group(group)
        if group != get_group(name, follow_symlinks=follow_symlinks) and user != '':
            if __opts__['test'] is True:
                ret['changes']['group'] = group
            else:
                ret['result'] = False
                ret['comment'].append('Failed to change group to {0}'
                                      .format(group))
        elif 'cgroup' in perms and user != '':
            ret['changes']['group'] = group

    if isinstance(orig_comment, six.string_types):
        if orig_comment:
            ret['comment'].insert(0, orig_comment)
        ret['comment'] = '; '.join(ret['comment'])
    if __opts__['test'] is True and ret['changes']:
        ret['result'] = None
    return ret, perms


def check_managed(
        name,
        source,
        source_hash,
        user,
        group,
        mode,
        template,
        context,
        defaults,
        saltenv,
        contents=None,
        **kwargs):
    '''
    Check to see what changes need to be made for a file

    CLI Example:

    .. code-block:: bash

        salt '*' file.check_managed /etc/httpd/conf.d/httpd.conf salt://http/httpd.conf '{hash_type: 'md5', 'hsum': <md5sum>}' root, root, '755' jinja True None None base
    '''
    # If the source is a list then find which file exists
    source, source_hash = source_list(source,           # pylint: disable=W0633
                                      source_hash,
                                      saltenv)

    sfn = ''
    source_sum = None

    if contents is None:
        # Gather the source file from the server
        sfn, source_sum, comments = get_managed(
            name,
            template,
            source,
            source_hash,
            user,
            group,
            mode,
            saltenv,
            context,
            defaults,
            **kwargs)
        if comments:
            __clean_tmp(sfn)
            return False, comments
    changes = check_file_meta(name, sfn, source, source_sum, user,
                              group, mode, saltenv, contents)
    __clean_tmp(sfn)
    if changes:
        log.info(changes)
        comments = ['The following values are set to be changed:\n']
        comments.extend('{0}: {1}\n'.format(key, val)
                        for key, val in six.iteritems(changes))
        return None, ''.join(comments)
    return True, 'The file {0} is in the correct state'.format(name)


def check_managed_changes(
        name,
        source,
        source_hash,
        user,
        group,
        mode,
        template,
        context,
        defaults,
        saltenv,
        contents=None,
        **kwargs):
    '''
    Return a dictionary of what changes need to be made for a file

    CLI Example:

    .. code-block:: bash

        salt '*' file.check_managed_changes /etc/httpd/conf.d/httpd.conf salt://http/httpd.conf '{hash_type: 'md5', 'hsum': <md5sum>}' root, root, '755' jinja True None None base
    '''
    # If the source is a list then find which file exists
    source, source_hash = source_list(source,           # pylint: disable=W0633
                                      source_hash,
                                      saltenv)

    sfn = ''
    source_sum = None

    if contents is None:
        # Gather the source file from the server
        sfn, source_sum, comments = get_managed(
            name,
            template,
            source,
            source_hash,
            user,
            group,
            mode,
            saltenv,
            context,
            defaults,
            **kwargs)
        if comments:
            __clean_tmp(sfn)
            return False, comments
    changes = check_file_meta(name, sfn, source, source_sum, user,
                              group, mode, saltenv, contents)
    __clean_tmp(sfn)
    return changes


def check_file_meta(
        name,
        sfn,
        source,
        source_sum,
        user,
        group,
        mode,
        saltenv,
        contents=None):
    '''
    Check for the changes in the file metadata.

    CLI Example:

    .. code-block:: bash

        salt '*' file.check_file_meta /etc/httpd/conf.d/httpd.conf salt://http/httpd.conf '{hash_type: 'md5', 'hsum': <md5sum>}' root, root, '755' base

    .. note::

        Supported hash types include sha512, sha384, sha256, sha224, sha1, and
        md5.

    name
        Path to file destination

    sfn
        Template-processed source file contents

    source
        URL to file source

    source_sum
        File checksum information as a dictionary

        .. code-block:: yaml

            {hash_type: md5, hsum: <md5sum>}

    user
        Destination file user owner

    group
        Destination file group owner

    mode
        Destination file permissions mode

    saltenv
        Salt environment used to resolve source files

    contents
        File contents
    '''
    changes = {}
    if not source_sum:
        source_sum = dict()
    lstats = stats(name, hash_type=source_sum.get('hash_type', None), follow_symlinks=False)
    if not lstats:
        changes['newfile'] = name
        return changes
    if 'hsum' in source_sum:
        if source_sum['hsum'] != lstats['sum']:
            if not sfn and source:
                sfn = __salt__['cp.cache_file'](source, saltenv)
            if sfn:
                if __salt__['config.option']('obfuscate_templates'):
                    changes['diff'] = '<Obfuscated Template>'
                else:
                    # Check to see if the files are bins
                    bdiff = _binary_replace(name, sfn)
                    if bdiff:
                        changes['diff'] = bdiff
                    else:
                        with contextlib.nested(
                                salt.utils.fopen(sfn, 'r'),
                                salt.utils.fopen(name, 'r')) as (src, name_):
                            slines = src.readlines()
                            nlines = name_.readlines()
                        changes['diff'] = \
                            ''.join(difflib.unified_diff(nlines, slines))
            else:
                changes['sum'] = 'Checksum differs'

    if contents is not None:
        # Write a tempfile with the static contents
        tmp = salt.utils.mkstemp(text=True)
        with salt.utils.fopen(tmp, 'wb') as tmp_:
            tmp_.write(str(contents))
        # Compare the static contents with the named file
        with contextlib.nested(
                salt.utils.fopen(tmp, 'r'),
                salt.utils.fopen(name, 'r')) as (src, name_):
            slines = src.readlines()
            nlines = name_.readlines()
        if ''.join(nlines) != ''.join(slines):
            if __salt__['config.option']('obfuscate_templates'):
                changes['diff'] = '<Obfuscated Template>'
            else:
                if salt.utils.istextfile(name):
                    changes['diff'] = \
                        ''.join(difflib.unified_diff(nlines, slines))
                else:
                    changes['diff'] = 'Replace binary file with text file'

    if user is not None and user != lstats['user']:
        changes['user'] = user
    if group is not None and group != lstats['group']:
        changes['group'] = group
    # Normalize the file mode
    smode = __salt__['config.manage_mode'](lstats['mode'])
    mode = __salt__['config.manage_mode'](mode)
    if mode is not None and mode != smode:
        changes['mode'] = mode
    return changes


def get_diff(
        minionfile,
        masterfile,
        env=None,
        saltenv='base'):
    '''
    Return unified diff of file compared to file on master

    CLI Example:

    .. code-block:: bash

        salt '*' file.get_diff /home/fred/.vimrc salt://users/fred/.vimrc
    '''
    minionfile = os.path.expanduser(minionfile)

    ret = ''

    if isinstance(env, six.string_types):
        salt.utils.warn_until(
            'Boron',
            'Passing a salt environment should be done using \'saltenv\' not '
            '\'env\'. This functionality will be removed in Salt Boron.'
        )
        # Backwards compatibility
        saltenv = env

    if not os.path.exists(minionfile):
        ret = 'File {0} does not exist on the minion'.format(minionfile)
        return ret

    sfn = __salt__['cp.cache_file'](masterfile, saltenv)
    if sfn:
        with contextlib.nested(salt.utils.fopen(sfn, 'r'),
                               salt.utils.fopen(minionfile, 'r')) \
                as (src, name_):
            slines = src.readlines()
            nlines = name_.readlines()
        if ''.join(nlines) != ''.join(slines):
            bdiff = _binary_replace(minionfile, sfn)
            if bdiff:
                ret += bdiff
            else:
                ret += ''.join(difflib.unified_diff(nlines, slines,
                                                    minionfile, masterfile))
    else:
        ret = 'Failed to copy file from master'

    return ret


def manage_file(name,
                sfn,
                ret,
                source,
                source_sum,
                user,
                group,
                mode,
                saltenv,
                backup,
                makedirs=False,
                template=None,   # pylint: disable=W0613
                show_diff=True,
                contents=None,
                dir_mode=None,
                follow_symlinks=True):
    '''
    Checks the destination against what was retrieved with get_managed and
    makes the appropriate modifications (if necessary).

    name
        location to place the file

    sfn
        location of cached file on the minion

        This is the path to the file stored on the minion. This file is placed on the minion
        using cp.cache_file.  If the hash sum of that file matches the source_sum, we do not
        transfer the file to the minion again.

        This file is then grabbed and if it has template set, it renders the file to be placed
        into the correct place on the system using salt.files.utils.copyfile()

    ret
        The initial state return data structure. Pass in ``None`` to use the default structure.

    source
        file reference on the master

    source_hash
        sum hash for source

    user
        user owner

    group
        group owner

    backup
        backup_mode

    makedirs
        make directories if they do not exist

    template
        format of templating

    show_diff
        Include diff in state return

    contents:
        contents to be placed in the file

    dir_mode
        mode for directories created with makedirs

    CLI Example:

    .. code-block:: bash

        salt '*' file.manage_file /etc/httpd/conf.d/httpd.conf '' '{}' salt://http/httpd.conf '{hash_type: 'md5', 'hsum': <md5sum>}' root root '755' base ''

    .. versionchanged:: 2014.7.0
        ``follow_symlinks`` option added

    '''
    name = os.path.expanduser(name)

    if not ret:
        ret = {'name': name,
               'changes': {},
               'comment': '',
               'result': True}

    # Check changes if the target file exists
    if os.path.isfile(name) or os.path.islink(name):
        if os.path.islink(name) and follow_symlinks:
            real_name = os.path.realpath(name)
        else:
            real_name = name

        # Only test the checksums on files with managed contents
        if source and not (not follow_symlinks and os.path.islink(real_name)):
            name_sum = get_hash(real_name, source_sum['hash_type'])
        else:
            name_sum = None

        # Check if file needs to be replaced
        if source and (source_sum['hsum'] != name_sum or name_sum is None):
            if not sfn:
                sfn = __salt__['cp.cache_file'](source, saltenv)
            if not sfn:
                return _error(
                    ret, 'Source file \'{0}\' not found'.format(source))
            # If the downloaded file came from a non salt server or local source
            #  verify that it matches the intended sum value
            if _urlparse(source).scheme not in ('salt', ''):
                dl_sum = get_hash(sfn, source_sum['hash_type'])
                if dl_sum != source_sum['hsum']:
                    ret['comment'] = ('File sum set for file {0} of {1} does '
                                      'not match real sum of {2}'
                                      ).format(name,
                                               source_sum['hsum'],
                                               dl_sum)
                    ret['result'] = False
                    return ret

            # Print a diff equivalent to diff -u old new
            if __salt__['config.option']('obfuscate_templates'):
                ret['changes']['diff'] = '<Obfuscated Template>'
            elif not show_diff:
                ret['changes']['diff'] = '<show_diff=False>'
            else:
                # Check to see if the files are bins
                bdiff = _binary_replace(real_name, sfn)
                if bdiff:
                    ret['changes']['diff'] = bdiff
                else:
                    with contextlib.nested(
                            salt.utils.fopen(sfn, 'r'),
                            salt.utils.fopen(real_name, 'r')) as (src, name_):
                        slines = src.readlines()
                        nlines = name_.readlines()

                    sndiff = ''.join(difflib.unified_diff(nlines, slines))
                    if sndiff:
                        ret['changes']['diff'] = sndiff

            # Pre requisites are met, and the file needs to be replaced, do it
            try:
                salt.utils.files.copyfile(sfn,
                                    real_name,
                                    __salt__['config.backup_mode'](backup),
                                    __opts__['cachedir'])
            except IOError as io_error:
                __clean_tmp(sfn)
                return _error(
                    ret, 'Failed to commit change: {0}'.format(io_error))

        if contents is not None:
            # Write the static contents to a temporary file
            tmp = salt.utils.mkstemp(text=True)
            if salt.utils.is_windows():
                contents = os.linesep.join(contents.splitlines())
            with salt.utils.fopen(tmp, 'w') as tmp_:
                tmp_.write(str(contents))

            # Compare contents of files to know if we need to replace
            with contextlib.nested(
                    salt.utils.fopen(tmp, 'r'),
                    salt.utils.fopen(real_name, 'r')) as (src, name_):
                slines = src.readlines()
                nlines = name_.readlines()
                different = ''.join(slines) != ''.join(nlines)

            if different:
                if __salt__['config.option']('obfuscate_templates'):
                    ret['changes']['diff'] = '<Obfuscated Template>'
                elif not show_diff:
                    ret['changes']['diff'] = '<show_diff=False>'
                else:
                    if salt.utils.istextfile(real_name):
                        ret['changes']['diff'] = \
                            ''.join(difflib.unified_diff(nlines, slines))
                    else:
                        ret['changes']['diff'] = \
                            'Replace binary file with text file'

                # Pre requisites are met, the file needs to be replaced, do it
                try:
                    salt.utils.files.copyfile(tmp,
                                        real_name,
                                        __salt__['config.backup_mode'](backup),
                                        __opts__['cachedir'])
                except IOError as io_error:
                    __clean_tmp(tmp)
                    return _error(
                        ret, 'Failed to commit change: {0}'.format(io_error))
            __clean_tmp(tmp)

        # check for changing symlink to regular file here
        if os.path.islink(name) and not follow_symlinks:
            if not sfn:
                sfn = __salt__['cp.cache_file'](source, saltenv)
            if not sfn:
                return _error(
                    ret, 'Source file \'{0}\' not found'.format(source))
            # If the downloaded file came from a non salt server source verify
            # that it matches the intended sum value
            if _urlparse(source).scheme != 'salt':
                dl_sum = get_hash(sfn, source_sum['hash_type'])
                if dl_sum != source_sum['hsum']:
                    ret['comment'] = ('File sum set for file {0} of {1} does '
                                      'not match real sum of {2}'
                                      ).format(name,
                                               source_sum['hsum'],
                                               dl_sum)
                    ret['result'] = False
                    return ret

            try:
                salt.utils.files.copyfile(sfn,
                                    name,
                                    __salt__['config.backup_mode'](backup),
                                    __opts__['cachedir'])
            except IOError as io_error:
                __clean_tmp(sfn)
                return _error(
                    ret, 'Failed to commit change: {0}'.format(io_error))

            ret['changes']['diff'] = \
                'Replace symbolic link with regular file'

        ret, _ = check_perms(name, ret, user, group, mode, follow_symlinks)

        if ret['changes']:
            ret['comment'] = 'File {0} updated'.format(name)

        elif not ret['changes'] and ret['result']:
            ret['comment'] = u'File {0} is in the correct state'.format(name)
        if sfn:
            __clean_tmp(sfn)
        return ret
    else:  # target file does not exist
        contain_dir = os.path.dirname(name)

        def _set_mode_and_make_dirs(name, dir_mode, mode, user, group):
            # check for existence of windows drive letter
            if salt.utils.is_windows():
                drive, _ = os.path.splitdrive(name)
                if drive and not os.path.exists(drive):
                    __clean_tmp(sfn)
                    return _error(ret,
                                  '{0} drive not present'.format(drive))
            if dir_mode is None and mode is not None:
                # Add execute bit to each nonzero digit in the mode, if
                # dir_mode was not specified. Otherwise, any
                # directories created with makedirs_() below can't be
                # listed via a shell.
                mode_list = [x for x in str(mode)][-3:]
                for idx in range(len(mode_list)):
                    if mode_list[idx] != '0':
                        mode_list[idx] = str(int(mode_list[idx]) | 1)
                dir_mode = ''.join(mode_list)
            makedirs_(name, user=user,
                      group=group, mode=dir_mode)

        if source:
            # It is a new file, set the diff accordingly
            ret['changes']['diff'] = 'New file'
            # Apply the new file
            if not sfn:
                sfn = __salt__['cp.cache_file'](source, saltenv)
            if not sfn:
                return _error(
                    ret, 'Source file \'{0}\' not found'.format(source))
            # If the downloaded file came from a non salt server source verify
            # that it matches the intended sum value
            if _urlparse(source).scheme != 'salt':
                dl_sum = get_hash(sfn, source_sum['hash_type'])
                if dl_sum != source_sum['hsum']:
                    ret['comment'] = ('File sum set for file {0} of {1} does '
                                      'not match real sum of {2}'
                                      ).format(name,
                                               source_sum['hsum'],
                                               dl_sum)
                    ret['result'] = False
                    return ret
            if not os.path.isdir(contain_dir):
                if makedirs:
                    _set_mode_and_make_dirs(name, dir_mode, mode, user, group)
                else:
                    __clean_tmp(sfn)
                    # No changes actually made
                    ret['changes'].pop('diff', None)
                    return _error(ret, 'Parent directory not present')
        else:  # source != True
            if not os.path.isdir(contain_dir):
                if makedirs:
                    _set_mode_and_make_dirs(name, dir_mode, mode, user, group)
                else:
                    __clean_tmp(sfn)
                    # No changes actually made
                    ret['changes'].pop('diff', None)
                    return _error(ret, 'Parent directory not present')

            # Create the file, user rw-only if mode will be set to prevent
            # a small security race problem before the permissions are set
            if mode:
                current_umask = os.umask(0o77)

            # Create a new file when test is False and source is None
            if contents is None:
                if not __opts__['test']:
                    if touch(name):
                        ret['changes']['new'] = 'file {0} created'.format(name)
                        ret['comment'] = 'Empty file'
                    else:
                        return _error(
                            ret, 'Empty file {0} not created'.format(name)
                        )
            else:
                if not __opts__['test']:
                    if touch(name):
                        ret['changes']['diff'] = 'New file'
                    else:
                        return _error(
                            ret, 'File {0} not created'.format(name)
                        )

            if mode:
                os.umask(current_umask)

        if contents is not None:
            # Write the static contents to a temporary file
            tmp = salt.utils.mkstemp(text=True)
            if salt.utils.is_windows():
                contents = os.linesep.join(contents.splitlines())
            with salt.utils.fopen(tmp, 'w') as tmp_:
                tmp_.write(str(contents))
            # Copy into place
            salt.utils.files.copyfile(tmp,
                                name,
                                __salt__['config.backup_mode'](backup),
                                __opts__['cachedir'])
            __clean_tmp(tmp)
        # Now copy the file contents if there is a source file
        elif sfn:
            salt.utils.files.copyfile(sfn,
                                name,
                                __salt__['config.backup_mode'](backup),
                                __opts__['cachedir'])
            __clean_tmp(sfn)

        # This is a new file, if no mode specified, use the umask to figure
        # out what mode to use for the new file.
        if mode is None and not salt.utils.is_windows():
            # Get current umask
            mask = os.umask(0)
            os.umask(mask)
            # Calculate the mode value that results from the umask
            mode = oct((0o777 ^ mask) & 0o666)
        ret, _ = check_perms(name, ret, user, group, mode)

        if not ret['comment']:
            ret['comment'] = 'File ' + name + ' updated'

        if __opts__['test']:
            ret['comment'] = 'File ' + name + ' not updated'
        elif not ret['changes'] and ret['result']:
            ret['comment'] = 'File ' + name + ' is in the correct state'
        if sfn:
            __clean_tmp(sfn)
        return ret


def mkdir(dir_path,
          user=None,
          group=None,
          mode=None):
    '''
    Ensure that a directory is available.

    CLI Example:

    .. code-block:: bash

        salt '*' file.mkdir /opt/jetty/context
    '''
    dir_path = os.path.expanduser(dir_path)

    directory = os.path.normpath(dir_path)

    if not os.path.isdir(directory):
        # If a caller such as managed() is invoked  with makedirs=True, make
        # sure that any created dirs are created with the same user and group
        # to follow the principal of least surprise method.
        makedirs_perms(directory, user, group, mode)


def makedirs_(path,
              user=None,
              group=None,
              mode=None):
    '''
    Ensure that the directory containing this path is available.

    .. note::

        The path must end with a trailing slash otherwise the directory/directories
        will be created up to the parent directory. For example if path is
        ``/opt/code``, then it would be treated as ``/opt/`` but if the path
        ends with a trailing slash like ``/opt/code/``, then it would be
        treated as ``/opt/code/``.

    CLI Example:

    .. code-block:: bash

        salt '*' file.makedirs /opt/code/
    '''
    path = os.path.expanduser(path)

    # walk up the directory structure until we find the first existing
    # directory
    dirname = os.path.normpath(os.path.dirname(path))

    if os.path.isdir(dirname):
        # There's nothing for us to do
        msg = 'Directory \'{0}\' already exists'.format(dirname)
        log.debug(msg)
        return msg

    if os.path.exists(dirname):
        msg = 'The path \'{0}\' already exists and is not a directory'.format(
            dirname
        )
        log.debug(msg)
        return msg

    directories_to_create = []
    while True:
        if os.path.isdir(dirname):
            break

        directories_to_create.append(dirname)
        dirname = os.path.dirname(dirname)

    # create parent directories from the topmost to the most deeply nested one
    directories_to_create.reverse()
    for directory_to_create in directories_to_create:
        # all directories have the user, group and mode set!!
        log.debug('Creating directory: %s', directory_to_create)
        mkdir(directory_to_create, user=user, group=group, mode=mode)


def makedirs_perms(name,
                   user=None,
                   group=None,
                   mode='0755'):
    '''
    Taken and modified from os.makedirs to set user, group and mode for each
    directory created.

    CLI Example:

    .. code-block:: bash

        salt '*' file.makedirs_perms /opt/code
    '''
    name = os.path.expanduser(name)

    path = os.path
    head, tail = path.split(name)
    if not tail:
        head, tail = path.split(head)
    if head and tail and not path.exists(head):
        try:
            makedirs_perms(head, user, group, mode)
        except OSError as exc:
            # be happy if someone already created the path
            if exc.errno != errno.EEXIST:
                raise
        if tail == os.curdir:  # xxx/newdir/. exists if xxx/newdir exists
            return
    os.mkdir(name)
    check_perms(name,
                None,
                user,
                group,
                int('{0}'.format(mode)) if mode else None)


def get_devmm(name):
    '''
    Get major/minor info from a device

    CLI Example:

    .. code-block:: bash

       salt '*' file.get_devmm /dev/chr
    '''
    name = os.path.expanduser(name)

    if is_chrdev(name) or is_blkdev(name):
        stat_structure = os.stat(name)
        return (
                os.major(stat_structure.st_rdev),
                os.minor(stat_structure.st_rdev))
    else:
        return (0, 0)


def is_chrdev(name):
    '''
    Check if a file exists and is a character device.

    CLI Example:

    .. code-block:: bash

       salt '*' file.is_chrdev /dev/chr
    '''
    name = os.path.expanduser(name)

    stat_structure = None
    try:
        stat_structure = os.stat(name)
    except OSError as exc:
        if exc.errno == errno.ENOENT:
            # If the character device does not exist in the first place
            return False
        else:
            raise
    return stat.S_ISCHR(stat_structure.st_mode)


def mknod_chrdev(name,
                 major,
                 minor,
                 user=None,
                 group=None,
                 mode='0660'):
    '''
    .. versionadded:: 0.17.0

    Create a character device.

    CLI Example:

    .. code-block:: bash

       salt '*' file.mknod_chrdev /dev/chr 180 31
    '''
    name = os.path.expanduser(name)

    ret = {'name': name,
           'changes': {},
           'comment': '',
           'result': False}
    log.debug('Creating character device name:{0} major:{1} minor:{2} mode:{3}'
              .format(name, major, minor, mode))
    try:
        if __opts__['test']:
            ret['changes'] = {'new': 'Character device {0} created.'.format(name)}
            ret['result'] = None
        else:
            if os.mknod(name,
                        int(str(mode).lstrip('0Oo'), 8) | stat.S_IFCHR,
                        os.makedev(major, minor)) is None:
                ret['changes'] = {'new': 'Character device {0} created.'.format(name)}
                ret['result'] = True
    except OSError as exc:
        # be happy it is already there....however, if you are trying to change the
        # major/minor, you will need to unlink it first as os.mknod will not overwrite
        if exc.errno != errno.EEXIST:
            raise
        else:
            ret['comment'] = 'File {0} exists and cannot be overwritten'.format(name)
    # quick pass at verifying the permissions of the newly created character device
    check_perms(name,
                None,
                user,
                group,
                int('{0}'.format(mode)) if mode else None)
    return ret


def is_blkdev(name):
    '''
    Check if a file exists and is a block device.

    CLI Example:

    .. code-block:: bash

       salt '*' file.is_blkdev /dev/blk
    '''
    name = os.path.expanduser(name)

    stat_structure = None
    try:
        stat_structure = os.stat(name)
    except OSError as exc:
        if exc.errno == errno.ENOENT:
            # If the block device does not exist in the first place
            return False
        else:
            raise
    return stat.S_ISBLK(stat_structure.st_mode)


def mknod_blkdev(name,
                 major,
                 minor,
                 user=None,
                 group=None,
                 mode='0660'):
    '''
    .. versionadded:: 0.17.0

    Create a block device.

    CLI Example:

    .. code-block:: bash

       salt '*' file.mknod_blkdev /dev/blk 8 999
    '''
    name = os.path.expanduser(name)

    ret = {'name': name,
           'changes': {},
           'comment': '',
           'result': False}
    log.debug('Creating block device name:{0} major:{1} minor:{2} mode:{3}'
              .format(name, major, minor, mode))
    try:
        if __opts__['test']:
            ret['changes'] = {'new': 'Block device {0} created.'.format(name)}
            ret['result'] = None
        else:
            if os.mknod(name,
                        int(str(mode).lstrip('0Oo'), 8) | stat.S_IFBLK,
                        os.makedev(major, minor)) is None:
                ret['changes'] = {'new': 'Block device {0} created.'.format(name)}
                ret['result'] = True
    except OSError as exc:
        # be happy it is already there....however, if you are trying to change the
        # major/minor, you will need to unlink it first as os.mknod will not overwrite
        if exc.errno != errno.EEXIST:
            raise
        else:
            ret['comment'] = 'File {0} exists and cannot be overwritten'.format(name)
    # quick pass at verifying the permissions of the newly created block device
    check_perms(name,
                None,
                user,
                group,
                int('{0}'.format(mode)) if mode else None)
    return ret


def is_fifo(name):
    '''
    Check if a file exists and is a FIFO.

    CLI Example:

    .. code-block:: bash

       salt '*' file.is_fifo /dev/fifo
    '''
    name = os.path.expanduser(name)

    stat_structure = None
    try:
        stat_structure = os.stat(name)
    except OSError as exc:
        if exc.errno == errno.ENOENT:
            # If the fifo does not exist in the first place
            return False
        else:
            raise
    return stat.S_ISFIFO(stat_structure.st_mode)


def mknod_fifo(name,
               user=None,
               group=None,
               mode='0660'):
    '''
    .. versionadded:: 0.17.0

    Create a FIFO pipe.

    CLI Example:

    .. code-block:: bash

       salt '*' file.mknod_fifo /dev/fifo
    '''
    name = os.path.expanduser(name)

    ret = {'name': name,
           'changes': {},
           'comment': '',
           'result': False}
    log.debug('Creating FIFO name: {0}'.format(name))
    try:
        if __opts__['test']:
            ret['changes'] = {'new': 'Fifo pipe {0} created.'.format(name)}
            ret['result'] = None
        else:
            if os.mkfifo(name, int(str(mode).lstrip('0Oo'), 8)) is None:
                ret['changes'] = {'new': 'Fifo pipe {0} created.'.format(name)}
                ret['result'] = True
    except OSError as exc:
        # be happy it is already there
        if exc.errno != errno.EEXIST:
            raise
        else:
            ret['comment'] = 'File {0} exists and cannot be overwritten'.format(name)
    # quick pass at verifying the permissions of the newly created fifo
    check_perms(name,
                None,
                user,
                group,
                int('{0}'.format(mode)) if mode else None)
    return ret


def mknod(name,
          ntype,
          major=0,
          minor=0,
          user=None,
          group=None,
          mode='0600'):
    '''
    .. versionadded:: 0.17.0

    Create a block device, character device, or fifo pipe.
    Identical to the gnu mknod.

    CLI Examples:

    .. code-block:: bash

        salt '*' file.mknod /dev/chr c 180 31
        salt '*' file.mknod /dev/blk b 8 999
        salt '*' file.nknod /dev/fifo p
    '''
    ret = False
    makedirs_(name, user, group)
    if ntype == 'c':
        ret = mknod_chrdev(name, major, minor, user, group, mode)
    elif ntype == 'b':
        ret = mknod_blkdev(name, major, minor, user, group, mode)
    elif ntype == 'p':
        ret = mknod_fifo(name, user, group, mode)
    else:
        raise SaltInvocationError(
            'Node type unavailable: \'{0}\'. Available node types are '
            'character (\'c\'), block (\'b\'), and pipe (\'p\').'.format(ntype)
        )
    return ret


def list_backups(path, limit=None):
    '''
    .. versionadded:: 0.17.0

    Lists the previous versions of a file backed up using Salt's :doc:`file
    state backup </ref/states/backup_mode>` system.

    path
        The path on the minion to check for backups
    limit
        Limit the number of results to the most recent N backups

    CLI Example:

    .. code-block:: bash

        salt '*' file.list_backups /foo/bar/baz.txt
    '''
    path = os.path.expanduser(path)

    try:
        limit = int(limit)
    except TypeError:
        pass
    except ValueError:
        log.error('file.list_backups: \'limit\' value must be numeric')
        limit = None

    bkroot = _get_bkroot()
    parent_dir, basename = os.path.split(path)
    if salt.utils.is_windows():
        # ':' is an illegal filesystem path character on Windows
        src_dir = parent_dir.replace(':', '_')
    else:
        src_dir = parent_dir[1:]
    # Figure out full path of location of backup file in minion cache
    bkdir = os.path.join(bkroot, src_dir)

    if not os.path.isdir(bkdir):
        return {}

    files = {}
    for fname in [x for x in os.listdir(bkdir)
                  if os.path.isfile(os.path.join(bkdir, x))]:
        if salt.utils.is_windows():
            # ':' is an illegal filesystem path character on Windows
            strpfmt = '{0}_%a_%b_%d_%H-%M-%S_%f_%Y'.format(basename)
        else:
            strpfmt = '{0}_%a_%b_%d_%H:%M:%S_%f_%Y'.format(basename)
        try:
            timestamp = datetime.datetime.strptime(fname, strpfmt)
        except ValueError:
            # File didn't match the strp format string, so it's not a backup
            # for this file. Move on to the next one.
            continue
        if salt.utils.is_windows():
            str_format = '%a %b %d %Y %H-%M-%S.%f'
        else:
            str_format = '%a %b %d %Y %H:%M:%S.%f'
        files.setdefault(timestamp, {})['Backup Time'] = \
            timestamp.strftime(str_format)
        location = os.path.join(bkdir, fname)
        files[timestamp]['Size'] = os.stat(location).st_size
        files[timestamp]['Location'] = location

    return dict(list(zip(
        list(range(len(files))),
        [files[x] for x in sorted(files, reverse=True)[:limit]]
    )))

list_backup = salt.utils.alias_function(list_backups, 'list_backup')


def list_backups_dir(path, limit=None):
    '''
    Lists the previous versions of a directory backed up using Salt's :doc:`file
    state backup </ref/states/backup_mode>` system.

    path
        The directory on the minion to check for backups
    limit
        Limit the number of results to the most recent N backups

    CLI Example:

    .. code-block:: bash

        salt '*' file.list_backups_dir /foo/bar/baz/
    '''
    path = os.path.expanduser(path)

    try:
        limit = int(limit)
    except TypeError:
        pass
    except ValueError:
        log.error('file.list_backups_dir: \'limit\' value must be numeric')
        limit = None

    bkroot = _get_bkroot()
    parent_dir, basename = os.path.split(path)
    # Figure out full path of location of backup folder in minion cache
    bkdir = os.path.join(bkroot, parent_dir[1:])

    if not os.path.isdir(bkdir):
        return {}

    files = {}
    f = dict([(i, len(list(n))) for i, n in itertools.groupby([x.split("_")[0] for x in sorted(os.listdir(bkdir))])])
    ff = os.listdir(bkdir)
    for i, n in six.iteritems(f):
        ssfile = {}
        for x in sorted(ff):
            basename = x.split('_')[0]
            if i == basename:
                strpfmt = '{0}_%a_%b_%d_%H:%M:%S_%f_%Y'.format(basename)
                try:
                    timestamp = datetime.datetime.strptime(x, strpfmt)
                except ValueError:
                    # Folder didn't match the strp format string, so it's not a backup
                    # for this folder. Move on to the next one.
                    continue
                ssfile.setdefault(timestamp, {})['Backup Time'] = \
                    timestamp.strftime('%a %b %d %Y %H:%M:%S.%f')
                location = os.path.join(bkdir, x)
                ssfile[timestamp]['Size'] = os.stat(location).st_size
                ssfile[timestamp]['Location'] = location

        sfiles = dict(list(zip(list(range(n)), [ssfile[x] for x in sorted(ssfile, reverse=True)[:limit]])))
        sefiles = {i: sfiles}
        files.update(sefiles)
    return files


def restore_backup(path, backup_id):
    '''
    .. versionadded:: 0.17.0

    Restore a previous version of a file that was backed up using Salt's
    :doc:`file state backup </ref/states/backup_mode>` system.

    path
        The path on the minion to check for backups
    backup_id
        The numeric id for the backup you wish to restore, as found using
        :mod:`file.list_backups <salt.modules.file.list_backups>`

    CLI Example:

    .. code-block:: bash

        salt '*' file.restore_backup /foo/bar/baz.txt 0
    '''
    path = os.path.expanduser(path)

    # Note: This only supports minion backups, so this function will need to be
    # modified if/when master backups are implemented.
    ret = {'result': False,
           'comment': 'Invalid backup_id \'{0}\''.format(backup_id)}
    try:
        if len(str(backup_id)) == len(str(int(backup_id))):
            backup = list_backups(path)[int(backup_id)]
        else:
            return ret
    except ValueError:
        return ret
    except KeyError:
        ret['comment'] = 'backup_id \'{0}\' does not exist for ' \
                         '{1}'.format(backup_id, path)
        return ret

    salt.utils.backup_minion(path, _get_bkroot())
    try:
        shutil.copyfile(backup['Location'], path)
    except IOError as exc:
        ret['comment'] = \
            'Unable to restore {0} to {1}: ' \
            '{2}'.format(backup['Location'], path, exc)
        return ret
    else:
        ret['result'] = True
        ret['comment'] = 'Successfully restored {0} to ' \
                         '{1}'.format(backup['Location'], path)

    # Try to set proper ownership
    if not salt.utils.is_windows():
        try:
            fstat = os.stat(path)
        except (OSError, IOError):
            ret['comment'] += ', but was unable to set ownership'
        else:
            os.chown(path, fstat.st_uid, fstat.st_gid)

    return ret


def delete_backup(path, backup_id):
    '''
    .. versionadded:: 0.17.0

    Delete a previous version of a file that was backed up using Salt's
    :doc:`file state backup </ref/states/backup_mode>` system.

    path
        The path on the minion to check for backups
    backup_id
        The numeric id for the backup you wish to delete, as found using
        :mod:`file.list_backups <salt.modules.file.list_backups>`

    CLI Example:

    .. code-block:: bash

        salt '*' file.restore_backup /foo/bar/baz.txt 0
    '''
    path = os.path.expanduser(path)

    ret = {'result': False,
           'comment': 'Invalid backup_id \'{0}\''.format(backup_id)}
    try:
        if len(str(backup_id)) == len(str(int(backup_id))):
            backup = list_backups(path)[int(backup_id)]
        else:
            return ret
    except ValueError:
        return ret
    except KeyError:
        ret['comment'] = 'backup_id \'{0}\' does not exist for ' \
                         '{1}'.format(backup_id, path)
        return ret

    try:
        os.remove(backup['Location'])
    except IOError as exc:
        ret['comment'] = 'Unable to remove {0}: {1}'.format(backup['Location'],
                                                            exc)
    else:
        ret['result'] = True
        ret['comment'] = 'Successfully removed {0}'.format(backup['Location'])

    return ret

remove_backup = salt.utils.alias_function(delete_backup, 'remove_backup')


def grep(path,
         pattern,
         *opts):
    '''
    Grep for a string in the specified file

    .. note::
        This function's return value is slated for refinement in future
        versions of Salt

    path
        Path to the file to be searched

        .. note::
            Globbing is supported (i.e. ``/var/log/foo/*.log``, but if globbing
            is being used then the path should be quoted to keep the shell from
            attempting to expand the glob expression.

    pattern
        Pattern to match. For example: ``test``, or ``a[0-5]``

    opts
        Additional command-line flags to pass to the grep command. For example:
        ``-v``, or ``-i -B2``

        .. note::
            The options should come after a double-dash (as shown in the
            examples below) to keep Salt's own argument parser from
            interpreting them.

    CLI Example:

    .. code-block:: bash

        salt '*' file.grep /etc/passwd nobody
        salt '*' file.grep /etc/sysconfig/network-scripts/ifcfg-eth0 ipaddr -- -i
        salt '*' file.grep /etc/sysconfig/network-scripts/ifcfg-eth0 ipaddr -- -i -B2
        salt '*' file.grep "/etc/sysconfig/network-scripts/*" ipaddr -- -i -l
    '''
    path = os.path.expanduser(path)

    split_opts = []
    for opt in opts:
        try:
            opt = shlex.split(opt)
        except AttributeError:
            opt = shlex.split(str(opt))
        if len(opt) > 1:
            salt.utils.warn_until(
                'Carbon',
                'Additional command line options for file.grep should be '
                'passed one at a time, please do not pass more than one in a '
                'single argument.'
            )
        split_opts.extend(opt)

    cmd = ['grep'] + split_opts + [pattern, path]
    try:
        ret = __salt__['cmd.run_all'](cmd, python_shell=False)
    except (IOError, OSError) as exc:
        raise CommandExecutionError(exc.strerror)

    return ret


def open_files(by_pid=False):
    '''
    Return a list of all physical open files on the system.

    CLI Examples:

    .. code-block:: bash

        salt '*' file.open_files
        salt '*' file.open_files by_pid=True
    '''
    # First we collect valid PIDs
    pids = {}
    procfs = os.listdir('/proc/')
    for pfile in procfs:
        try:
            pids[int(pfile)] = []
        except ValueError:
            # Not a valid PID, move on
            pass

    # Then we look at the open files for each PID
    files = {}
    for pid in pids:
        ppath = '/proc/{0}'.format(pid)
        try:
            tids = os.listdir('{0}/task'.format(ppath))
        except OSError:
            continue

        # Collect the names of all of the file descriptors
        fd_ = []

        #try:
        #    fd_.append(os.path.realpath('{0}/task/{1}exe'.format(ppath, tid)))
        #except:
        #    pass

        for fpath in os.listdir('{0}/fd'.format(ppath)):
            fd_.append('{0}/fd/{1}'.format(ppath, fpath))

        for tid in tids:
            try:
                fd_.append(
                    os.path.realpath('{0}/task/{1}/exe'.format(ppath, tid))
                )
            except OSError:
                continue

            for tpath in os.listdir('{0}/task/{1}/fd'.format(ppath, tid)):
                fd_.append('{0}/task/{1}/fd/{2}'.format(ppath, tid, tpath))

        fd_ = sorted(set(fd_))

        # Loop through file descriptors and return useful data for each file
        for fdpath in fd_:
            # Sometimes PIDs and TIDs disappear before we can query them
            try:
                name = os.path.realpath(fdpath)
                # Running stat on the file cuts out all of the sockets and
                # deleted files from the list
                os.stat(name)
            except OSError:
                continue

            if name not in files:
                files[name] = [pid]
            else:
                # We still want to know which PIDs are using each file
                files[name].append(pid)
                files[name] = sorted(set(files[name]))

            pids[pid].append(name)
            pids[pid] = sorted(set(pids[pid]))

    if by_pid:
        return pids
    return files


def pardir():
    '''
    Return the relative parent directory path symbol for underlying OS

    .. versionadded:: 2014.7.0

    This can be useful when constructing Salt Formulas.

    .. code-block:: yaml

        {% set pardir = salt['file.pardir']() %}
        {% set final_path = salt['file.join']('subdir', pardir, 'confdir') %}

    CLI Example:

    .. code-block:: bash

        salt '*' file.pardir
    '''
    return os.path.pardir


def normpath(path):
    '''
    Returns Normalize path, eliminating double slashes, etc.

    .. versionadded:: 2015.5.0

    This can be useful at the CLI but is frequently useful when scripting.

    .. code-block:: yaml

        {%- from salt['file.normpath'](tpldir + '/../vars.jinja') import parent_vars %}

    CLI Example:

    .. code-block:: bash

        salt '*' file.normpath 'a/b/c/..'
    '''
    return os.path.normpath(path)


def basename(path):
    '''
    Returns the final component of a pathname

    .. versionadded:: 2015.5.0

    This can be useful at the CLI but is frequently useful when scripting.

    .. code-block:: yaml

        {%- set filename = salt['file.basename'](source_file) %}

    CLI Example:

    .. code-block:: bash

        salt '*' file.basename 'test/test.config'
    '''
    return os.path.basename(path)


def dirname(path):
    '''
    Returns the directory component of a pathname

    .. versionadded:: 2015.5.0

    This can be useful at the CLI but is frequently useful when scripting.

    .. code-block:: yaml

        {%- from salt['file.dirname'](tpldir) + '/vars.jinja' import parent_vars %}

    CLI Example:

    .. code-block:: bash

        salt '*' file.dirname 'test/path/filename.config'
    '''
    return os.path.dirname(path)


def join(*args):
    '''
    Return a normalized file system path for the underlying OS

    .. versionadded:: 2014.7.0

    This can be useful at the CLI but is frequently useful when scripting
    combining path variables:

    .. code-block:: yaml

        {% set www_root = '/var' %}
        {% set app_dir = 'myapp' %}

        myapp_config:
          file:
            - managed
            - name: {{ salt['file.join'](www_root, app_dir, 'config.yaml') }}

    CLI Example:

    .. code-block:: bash

        salt '*' file.join '/' 'usr' 'local' 'bin'
    '''
    return os.path.join(*args)


def move(src, dst):
    '''
    Move a file or directory

    CLI Example:

    .. code-block:: bash

        salt '*' file.move /path/to/src /path/to/dst
    '''
    src = os.path.expanduser(src)
    dst = os.path.expanduser(dst)

    if not os.path.isabs(src):
        raise SaltInvocationError('Source path must be absolute.')

    if not os.path.isabs(dst):
        raise SaltInvocationError('Destination path must be absolute.')

    ret = {
        'result': True,
        'comment': "'{0}' moved to '{1}'".format(src, dst),
    }

    try:
        shutil.move(src, dst)
    except (OSError, IOError) as exc:
        raise CommandExecutionError(
            "Unable to move '{0}' to '{1}': {2}".format(src, dst, exc)
        )

    return ret


def diskusage(path):
    '''
    Recursively calculate disk usage of path and return it
    in bytes

    CLI Example:

    .. code-block:: bash

        salt '*' file.diskusage /path/to/check
    '''

    total_size = 0
    seen = set()
    if os.path.isfile(path):
        stat_structure = os.stat(path)
        ret = stat_structure.st_size
        return ret

    for dirpath, dirnames, filenames in os.walk(path):
        for f in filenames:
            fp = os.path.join(dirpath, f)

            try:
                stat_structure = os.stat(fp)
            except OSError:
                continue

            if stat_structure.st_ino in seen:
                continue

            seen.add(stat_structure.st_ino)

            total_size += stat_structure.st_size

    ret = total_size
    return ret<|MERGE_RESOLUTION|>--- conflicted
+++ resolved
@@ -1809,37 +1809,6 @@
         # First check the whole file, determine whether to make the replacement
         # Searching first avoids modifying the time stamp if there are no changes
         try:
-<<<<<<< HEAD
-            # allow multiline searching
-            with salt.utils.filebuffer.BufferedReader(path) as breader:
-                for chunk in breader:
-                    if re.search(cpattern, chunk):
-                        return True
-                return False
-        except (OSError, IOError) as exc:
-            raise CommandExecutionError(
-                "Unable to read file '{0}'. Exception: {1}".format(path, exc)
-                )
-
-    # First check the whole file, determine whether to make the replacement
-    # Searching first avoids modifying the time stamp if there are no changes
-    try:
-        # Use a read-only handle to open the file
-        with salt.utils.fopen(path,
-                              mode='r',
-                              buffering=bufsize) as r_file:
-            count_replaced = 0
-            for line in r_file:
-                if count == 0 or count_replaced <= count:
-                    result, nrepl = re.subn(cpattern, repl, line, count)
-                    count_replaced += nrepl
-                else:
-                    break
-
-                # found anything? (even if no change)
-                if nrepl > 0:
-                    found = True
-=======
             # Use a read-only handle to open the file
             with salt.utils.fopen(path,
                                   mode='rb',
@@ -1853,7 +1822,6 @@
                         return True  # `with` block handles file closure
                 else:
                     result, nrepl = re.subn(cpattern, repl, r_data, count)
->>>>>>> b919f55f
 
                     # found anything? (even if no change)
                     if nrepl > 0:
@@ -1905,26 +1873,6 @@
                     with salt.utils.fopen(temp_file,
                                           mode='r',
                                           buffering=bufsize) as r_file:
-<<<<<<< HEAD
-                        count_replaced = 0
-                        for line in r_file:
-                            result, nrepl = re.subn(cpattern, repl,
-                                                    line, count)
-                            if count == 0 or count_replaced <= count:
-                                result, nrepl = re.subn(cpattern, repl, line, count)
-                                count_replaced += nrepl
-                            else:
-                                result = line
-                            try:
-                                w_file.write(result)
-                            except (OSError, IOError) as exc:
-                                raise CommandExecutionError(
-                                    "Unable to write file '{0}'. Contents may "
-                                    "be truncated. Temporary file contains copy "
-                                    "at '{1}'. "
-                                    "Exception: {2}".format(path, temp_file, exc)
-                                    )
-=======
                         r_data = mmap.mmap(r_file.fileno(),
                                            0,
                                            access=mmap.ACCESS_READ)
@@ -1939,7 +1887,6 @@
                                 "at '{1}'. "
                                 "Exception: {2}".format(path, temp_file, exc)
                                 )
->>>>>>> b919f55f
                 except (OSError, IOError) as exc:
                     raise CommandExecutionError("Exception: {0}".format(exc))
                 finally:
