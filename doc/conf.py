# -*- coding: utf-8 -*-
# pylint: disable=C0103,W0622
'''
Sphinx documentation for Salt
'''
import functools
import sys
import os
import types
import time

from sphinx.directives import TocTree


# pylint: disable=R0903
class Mock(object):
    '''
    Mock out specified imports.

    This allows autodoc to do its thing without having oodles of req'd
    installed libs. This doesn't work with ``import *`` imports.

<<<<<<< HEAD
    https://read-the-docs.readthedocs.io/en/latest/faq.html#i-get-import-errors-on-libraries-that-depend-on-c-modules
=======
    This Mock class can be configured to return a specific values at specific names, if required.

    http://read-the-docs.readthedocs.org/en/latest/faq.html#i-get-import-errors-on-libraries-that-depend-on-c-modules
>>>>>>> 9b5ee215
    '''
    def __init__(self, mapping=None, *args, **kwargs):
        """
        Mapping allows to bypass the Mock object, but actually assign
        a specific value, expected by a specific attribute returned.
        """
        self.__mapping = mapping or {}

    __all__ = []

    def __call__(self, *args, **kwargs):
        # If mocked function is used as a decorator, expose decorated function.
        # if args and callable(args[-1]):
        #     functools.update_wrapper(ret, args[0])
        return Mock(mapping=self.__mapping)

    def __getattr__(self, name):
        #__mapping = {'total': 0}
        data = None
        if name in self.__mapping:
            data = self.__mapping.get(name)
        elif name in ('__file__', '__path__'):
            data = '/dev/null'
        else:
            data = Mock(mapping=self.__mapping)
        return data
# pylint: enable=R0903

MOCK_MODULES = [
    # Python stdlib
    'user',

    # salt core
    'Crypto',
    'Crypto.Signature',
    'Crypto.Cipher',
    'Crypto.Hash',
    'Crypto.PublicKey',
    'Crypto.Random',
    'Crypto.Signature',
    'Crypto.Signature.PKCS1_v1_5',
    'M2Crypto',
    'yaml',
    'yaml.constructor',
    'yaml.nodes',
    'yaml.scanner',
    'zmq',
    'zmq.eventloop',
    'zmq.eventloop.ioloop',

    # third-party libs for cloud modules
    'libcloud',
    'libcloud.compute',
    'libcloud.compute.base',
    'libcloud.compute.deployment',
    'libcloud.compute.providers',
    'libcloud.compute.types',
    'libcloud.loadbalancer',
    'libcloud.loadbalancer.types',
    'libcloud.loadbalancer.providers',
    'libcloud.common',
    'libcloud.common.google',

    # third-party libs for netapi modules
    'cherrypy',
    'cherrypy.lib',
    'cherrypy.process',
    'cherrypy.wsgiserver',
    'cherrypy.wsgiserver.ssl_builtin',

    'tornado',
    'tornado.concurrent',
    'tornado.gen',
    'tornado.httpclient',
    'tornado.httpserver',
    'tornado.httputil',
    'tornado.ioloop',
    'tornado.iostream',
    'tornado.netutil',
    'tornado.simple_httpclient',
    'tornado.stack_context',
    'tornado.web',
    'tornado.websocket',

    'ws4py',
    'ws4py.server',
    'ws4py.server.cherrypyserver',
    'ws4py.websocket',

    # modules, renderers, states, returners, et al
    'ClusterShell',
    'ClusterShell.NodeSet',
    'django',
    'libvirt',
    'MySQLdb',
    'MySQLdb.cursors',
    'nagios_json',
    'psutil',
    'pycassa',
    'pymongo',
    'rabbitmq_server',
    'redis',
    'requests',
    'requests.exceptions',
    'rpm',
    'rpmUtils',
    'rpmUtils.arch',
    'yum',
    'OpenSSL',
    'zfs',
    'salt.ext.six.moves.winreg',
    'win32security',
    'ntsecuritycon',
    'napalm',
    'dson',
    'jnpr',
    'json',
    'lxml',
    'lxml.etree',
    'jnpr.junos',
    'jnpr.junos.utils',
    'jnpr.junos.utils.config',
    'jnpr.junos.utils.sw',
    'dns',
    'dns.resolver',
    'netaddr',
    'netaddr.IPAddress',
    'netaddr.core',
    'netaddr.core.AddrFormatError',
    'pyroute2',
    'pyroute2.ipdb',
]

for mod_name in MOCK_MODULES:
    if mod_name == 'psutil':
        mock = Mock(mapping={'total': 0})  # Otherwise it will crash Sphinx
    else:
        mock = Mock()
    sys.modules[mod_name] = mock

def mock_decorator_with_params(*oargs, **okwargs):
    '''
    Optionally mock a decorator that takes parameters

    E.g.:

    @blah(stuff=True)
    def things():
        pass
    '''
    def inner(fn, *iargs, **ikwargs):
        if hasattr(fn, '__call__'):
            return fn
        else:
            return Mock()
    return inner

# Define a fake version attribute for the following libs.
sys.modules['libcloud'].__version__ = '0.0.0'
sys.modules['pymongo'].version = '0.0.0'
sys.modules['ntsecuritycon'].STANDARD_RIGHTS_REQUIRED = 0
sys.modules['ntsecuritycon'].SYNCHRONIZE = 0

# Define a fake version attribute for the following libs.
sys.modules['cherrypy'].config = mock_decorator_with_params


# -- Add paths to PYTHONPATH ---------------------------------------------------
try:
    docs_basepath = os.path.abspath(os.path.dirname(__file__))
except NameError:
    # sphinx-intl and six execute some code which will raise this NameError
    # assume we're in the doc/ directory
    docs_basepath = os.path.abspath(os.path.dirname('.'))

addtl_paths = (
        os.pardir,  # salt itself (for autodoc)
        '_ext',  # custom Sphinx extensions
)

for path in addtl_paths:
    sys.path.insert(0, os.path.abspath(os.path.join(docs_basepath, path)))


# We're now able to import salt
import salt.version


formulas_dir = os.path.join(os.pardir, docs_basepath, 'formulas')

# ----- Intersphinx Settings ------------------------------------------------>
intersphinx_mapping = {
        'python2': ('http://docs.python.org/2', None),
        'python3': ('http://docs.python.org/3', None)
}
# <---- Intersphinx Settings -------------------------------------------------

# -- General Configuration -----------------------------------------------------

project = 'Salt'
copyright = '2016 SaltStack, Inc.'

version = salt.version.__version__
latest_release = '2016.3.2'  # latest release
previous_release = '2015.8.11'  # latest release from previous branch
previous_release_dir = '2015.8'  # path on web server for previous branch
next_release = ''  # next release
next_release_dir = ''  # path on web server for next release branch

today = time.strftime("%B %d, %Y") + " at " + time.strftime("%X %Z")

# < --- START do not merge these settings to other branches START ---> #
build_type = 'develop'  # latest, previous, develop, next
release = version  # version, latest_release, previous_release
# < --- END do not merge these settings to other branches END ---> #

# Set google custom search engine

if release == latest_release:
    search_cx = '004624818632696854117:yfmprrbw3pk' # latest
elif release.startswith('2014.7'):
    search_cx = '004624818632696854117:thhslradbru' # 2014.7
elif release.startswith('2015.5'):
    search_cx = '004624818632696854117:ovogwef29do' # 2015.5
elif release.startswith('2015.8'):
    search_cx = '004624818632696854117:aw_tegffouy' # 2015.8
else:
    search_cx = '004624818632696854117:haj7bjntf4s'  # develop

needs_sphinx = '1.3'

spelling_lang = 'en_US'
language = 'en'
locale_dirs = [
    '_locale',
]

master_doc = 'contents'
templates_path = ['_templates']
exclude_patterns = ['_build', '_incl/*', 'ref/cli/_includes/*.rst']

extensions = [
    'saltdomain', # Must come early
    'sphinx.ext.autodoc',
    'sphinx.ext.autosummary',
    'sphinx.ext.extlinks',
    'sphinx.ext.intersphinx',
    'httpdomain',
    'youtube',
    'saltautodoc', # Must be AFTER autodoc
    'shorturls',
]

try:
    import sphinxcontrib.spelling
except ImportError:
    pass
else:
    extensions += ['sphinxcontrib.spelling']

modindex_common_prefix = ['salt.']

autosummary_generate = True

# Define a substitution for linking to the latest release tarball
rst_prolog = """\
.. |current_release_doc| replace:: :doc:`/topics/releases/{release}`
.. |saltrepo| replace:: https://github.com/saltstack/salt
.. _`salt-users`: https://groups.google.com/forum/#!forum/salt-users
.. _`salt-announce`: https://groups.google.com/forum/#!forum/salt-announce
.. _`salt-packagers`: https://groups.google.com/forum/#!forum/salt-packagers
.. |windownload| raw:: html

     <p>x86: <a href="https://repo.saltstack.com/windows/Salt-Minion-{release}-x86-Setup.exe"><strong>Salt-Minion-{release}-x86-Setup.exe</strong></a>
      | <a href="https://repo.saltstack.com/windows/Salt-Minion-{release}-x86-Setup.exe.md5"><strong>md5</strong></a></p>

     <p>AMD64: <a href="https://repo.saltstack.com/windows/Salt-Minion-{release}-AMD64-Setup.exe"><strong>Salt-Minion-{release}-AMD64-Setup.exe</strong></a>
      | <a href="https://repo.saltstack.com/windows/Salt-Minion-{release}-AMD64-Setup.exe.md5"><strong>md5</strong></a></p>

.. |osxdownload| raw:: html

     <p>x86_64: <a href="https://repo.saltstack.com/osx/salt-{release}-x86_64.pkg"><strong>salt-{release}-x86_64.pkg</strong></a>
      | <a href="https://repo.saltstack.com/osx/salt-{release}-x86_64.pkg.md5"><strong>md5</strong></a></p>

""".format(release=release)

# A shortcut for linking to tickets on the GitHub issue tracker
extlinks = {
    'blob': ('https://github.com/saltstack/salt/blob/%s/%%s' % 'develop', None),
    'download': ('https://cloud.github.com/downloads/saltstack/salt/%s', None),
    'issue': ('https://github.com/saltstack/salt/issues/%s', 'issue '),
    'pull': ('https://github.com/saltstack/salt/pull/%s', 'PR '),
    'formula_url': ('https://github.com/saltstack-formulas/%s', ''),
}


# ----- Localization -------------------------------------------------------->
locale_dirs = ['locale/']
gettext_compact = False
# <---- Localization ---------------------------------------------------------


### HTML options
html_theme = 'saltstack2' #change to 'saltstack' to use previous theme
html_theme_path = ['_themes']
html_title = u''
html_short_title = 'Salt'

html_static_path = ['_static']
html_logo = None # specified in the theme layout.html
html_favicon = 'favicon.ico'
html_use_smartypants = False

# Set a var if we're building docs for the live site or not
on_saltstack = 'SALT_ON_SALTSTACK' in os.environ

# Use Google customized search or use Sphinx built-in JavaScript search
if on_saltstack:
    html_search_template = 'googlesearch.html'
else:
    html_search_template = 'searchbox.html'

html_additional_pages = {
    '404': '404.html',
}

html_default_sidebars = [
    html_search_template,
    'version.html',
    'localtoc.html',
    'relations.html',
    'sourcelink.html',
    'saltstack.html',
]
html_sidebars = {
    'ref/**/all/salt.*': [
        html_search_template,
        'version.html',
        'modules-sidebar.html',
        'localtoc.html',
        'relations.html',
        'sourcelink.html',
        'saltstack.html',
    ],
    'ref/formula/all/*': [
    ],
}

html_context = {
    'on_saltstack': on_saltstack,
    'html_default_sidebars': html_default_sidebars,
    'github_base': 'https://github.com/saltstack/salt',
    'github_issues': 'https://github.com/saltstack/salt/issues',
    'github_downloads': 'https://github.com/saltstack/salt/downloads',
    'latest_release': latest_release,
    'previous_release': previous_release,
    'previous_release_dir': previous_release_dir,
    'next_release': next_release,
    'next_release_dir': next_release_dir,
    'search_cx': search_cx,
    'build_type': build_type,
    'today': today,
}

html_use_index = True
html_last_updated_fmt = '%b %d, %Y'
html_show_sourcelink = False
html_show_sphinx = True
html_show_copyright = True

### Latex options

latex_documents = [
  ('contents', 'Salt.tex', 'Salt Documentation', 'SaltStack, Inc.', 'manual'),
]

latex_logo = '_static/salt-logo.png'

latex_elements = {
    'inputenc': '',     # use XeTeX instead of the inputenc LaTeX package.
    'utf8extra': '',
    'preamble': '''
    \usepackage{fontspec}
    \setsansfont{Linux Biolinum O}
    \setromanfont{Linux Libertine O}
    \setmonofont{Source Code Pro}
''',
}
### Linux Biolinum, Linux Libertine: http://www.linuxlibertine.org/
### Source Code Pro: https://github.com/adobe-fonts/source-code-pro/releases


### Linkcheck options
linkcheck_ignore = [r'http://127.0.0.1',
                    r'http://salt:\d+',
                    r'http://local:\d+',
                    r'https://console.aws.amazon.com',
                    r'http://192.168.33.10',
                    r'http://domain:\d+',
                    r'http://123.456.789.012:\d+',
                    r'http://localhost',
                    r'https://groups.google.com/forum/#!forum/salt-users',
                    r'http://logstash.net/docs/latest/inputs/udp',
                    r'http://logstash.net/docs/latest/inputs/zeromq',
                    r'http://www.youtube.com/saltstack',
                    r'https://raven.readthedocs.io',
                    r'https://getsentry.com',
                    r'https://salt-cloud.readthedocs.io',
                    r'https://salt.readthedocs.io',
                    r'http://www.pip-installer.org/',
                    r'http://www.windowsazure.com/',
                    r'https://github.com/watching',
                    r'dash-feed://',
                    r'https://github.com/saltstack/salt/',
                    r'http://bootstrap.saltstack.org',
                    r'https://bootstrap.saltstack.com',
                    r'https://raw.githubusercontent.com/saltstack/salt-bootstrap/stable/bootstrap-salt.sh',
                    r'media.readthedocs.org/dash/salt/latest/salt.xml',
                    r'https://portal.aws.amazon.com/gp/aws/securityCredentials',
                    r'https://help.github.com/articles/fork-a-repo',
                    r'dash-feed://https%3A//media.readthedocs.org/dash/salt/latest/salt.xml'
                    ]

linkcheck_anchors = False

### Manpage options
# One entry per manual page. List of tuples
# (source start file, name, description, authors, manual section).
authors = [
    'Thomas S. Hatch <thatch45@gmail.com> and many others, please see the Authors file',
]

man_pages = [
    ('contents', 'salt', 'Salt Documentation', authors, 7),
    ('ref/cli/salt', 'salt', 'salt', authors, 1),
    ('ref/cli/salt-master', 'salt-master', 'salt-master Documentation', authors, 1),
    ('ref/cli/salt-minion', 'salt-minion', 'salt-minion Documentation', authors, 1),
    ('ref/cli/salt-key', 'salt-key', 'salt-key Documentation', authors, 1),
    ('ref/cli/salt-cp', 'salt-cp', 'salt-cp Documentation', authors, 1),
    ('ref/cli/salt-call', 'salt-call', 'salt-call Documentation', authors, 1),
    ('ref/cli/salt-proxy', 'salt-proxy', 'salt-proxy Documentation', authors, 1),
    ('ref/cli/salt-syndic', 'salt-syndic', 'salt-syndic Documentation', authors, 1),
    ('ref/cli/salt-run', 'salt-run', 'salt-run Documentation', authors, 1),
    ('ref/cli/salt-ssh', 'salt-ssh', 'salt-ssh Documentation', authors, 1),
    ('ref/cli/salt-cloud', 'salt-cloud', 'Salt Cloud Command', authors, 1),
    ('ref/cli/salt-api', 'salt-api', 'salt-api Command', authors, 1),
    ('ref/cli/salt-unity', 'salt-unity', 'salt-unity Command', authors, 1),
    ('ref/cli/spm', 'spm', 'Salt Package Manager Command', authors, 1),
]


### epub options
epub_title = 'Salt Documentation'
epub_author = 'SaltStack, Inc.'
epub_publisher = epub_author
epub_copyright = copyright

epub_scheme = 'URL'
epub_identifier = 'http://saltstack.com/'

#epub_tocdepth = 3


def skip_mod_init_member(app, what, name, obj, skip, options):
    if name.startswith('_'):
        return True
    if isinstance(obj, types.FunctionType) and obj.__name__ == 'mod_init':
        return True
    return False


def _normalize_version(args):
    _, path = args
    return '.'.join([x.zfill(4) for x in (path.split('/')[-1].split('.'))])


class ReleasesTree(TocTree):
    option_spec = dict(TocTree.option_spec)

    def run(self):
        rst = super(ReleasesTree, self).run()
        entries = rst[0][0]['entries'][:]
        entries.sort(key=_normalize_version, reverse=True)
        rst[0][0]['entries'][:] = entries
        return rst


def setup(app):
    app.add_directive('releasestree', ReleasesTree)
    app.connect('autodoc-skip-member', skip_mod_init_member)<|MERGE_RESOLUTION|>--- conflicted
+++ resolved
@@ -20,13 +20,9 @@
     This allows autodoc to do its thing without having oodles of req'd
     installed libs. This doesn't work with ``import *`` imports.
 
-<<<<<<< HEAD
-    https://read-the-docs.readthedocs.io/en/latest/faq.html#i-get-import-errors-on-libraries-that-depend-on-c-modules
-=======
     This Mock class can be configured to return a specific values at specific names, if required.
 
     http://read-the-docs.readthedocs.org/en/latest/faq.html#i-get-import-errors-on-libraries-that-depend-on-c-modules
->>>>>>> 9b5ee215
     '''
     def __init__(self, mapping=None, *args, **kwargs):
         """
